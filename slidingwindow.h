/******************************************************************************
 *  Copyright (c) 2019, Xilinx, Inc.
 *  Copyright (c) 2022, Advanced Micro Devices, Inc.
 *  All rights reserved.
 *
 *  Redistribution and use in source and binary forms, with or without
 *  modification, are permitted provided that the following conditions are met:
 *
 *  1.  Redistributions of source code must retain the above copyright notice,
 *     this list of conditions and the following disclaimer.
 *
 *  2.  Redistributions in binary form must reproduce the above copyright
 *      notice, this list of conditions and the following disclaimer in the
 *      documentation and/or other materials provided with the distribution.
 *
 *  3.  Neither the name of the copyright holder nor the names of its
 *      contributors may be used to endorse or promote products derived from
 *      this software without specific prior written permission.
 *
 *  THIS SOFTWARE IS PROVIDED BY THE COPYRIGHT HOLDERS AND CONTRIBUTORS "AS IS"
 *  AND ANY EXPRESS OR IMPLIED WARRANTIES, INCLUDING, BUT NOT LIMITED TO,
 *  THE IMPLIED WARRANTIES OF MERCHANTABILITY AND FITNESS FOR A PARTICULAR
 *  PURPOSE ARE DISCLAIMED. IN NO EVENT SHALL THE COPYRIGHT HOLDER OR
 *  CONTRIBUTORS BE LIABLE FOR ANY DIRECT, INDIRECT, INCIDENTAL, SPECIAL,
 *  EXEMPLARY, OR CONSEQUENTIAL DAMAGES (INCLUDING, BUT NOT LIMITED TO,
 *  PROCUREMENT OF SUBSTITUTE GOODS OR SERVICES; LOSS OF USE, DATA, OR PROFITS;
 *  OR BUSINESS INTERRUPTION). HOWEVER CAUSED AND ON ANY THEORY OF LIABILITY,
 *  WHETHER IN CONTRACT, STRICT LIABILITY, OR TORT (INCLUDING NEGLIGENCE OR
 *  OTHERWISE) ARISING IN ANY WAY OUT OF THE USE OF THIS SOFTWARE, EVEN IF
 *  ADVISED OF THE POSSIBILITY OF SUCH DAMAGE.
 *
 *******************************************************************************/

 /******************************************************************************
 *
 *  Authors: Giulio Gambardella <giuliog@xilinx.com>
 *           Thomas B. Preusser <thomas.preusser@utexas.edu>
 *             Marie-Curie Fellow, Xilinx Ireland, Grant Agreement No. 751339
 *           Christoph Doehring <cdoehrin@xilinx.com>
 *           Felix Jentzsch <felix.jentzsch@upb.de>
 *
 *  \file slidingwindow.h
 *
 *  Library of templated HLS functions for BNN deployment. 
 *  This file lists a set of convenience funtions used to implement  
 *  Sliding window generator for convolutions
 *
 *****************************************************************************/

#ifndef SLIDINGWINDOW_H
#define SLIDINGWINDOW_H
 
#include <algorithm>
#include "utils.hpp"

/**
 * \brief     Memory resource pragma instantiation for the sliding window generator, default resource
 * 
 * The buffer in the sliding window generator can be implemented in multiple hardware resources. 
 * 
 * ap_resource_dflt will let HLS choose the best one
 * ap_resource_bram will force HLS to implement the buffer in BRAMs
 * ap_resource_uram will force HLS to implement the buffer in URAMs
 * ap_resource_lutram will force HLS to implement the buffer in LUTRAMs
 *
 * \tparam     T		Datatype of the buffer instantiated in the sliding window generator
 * 
 * \param      inputBuf	Buffer used in the SWG
 * \param      r     	Resource type for the hardware implementation
 *
 * \return     Result of the multiply operation
 */
template <typename T>
void memory_resource(T inputBuf, ap_resource_dflt const&){
#pragma HLS inline
#pragma HLS BIND_STORAGE variable=inputBuf type=RAM_2P
}
/**
 * \brief     Memory resource pragma instantiation for the sliding window generator, BRAM resource
 * 
 * The buffer in the sliding window generator can be implemented in multiple hardware resources. 
 * 
 * ap_resource_dflt will let HLS choose the best one
 * ap_resource_bram will force HLS to implement the buffer in BRAMs
 * ap_resource_uram will force HLS to implement the buffer in URAMs
 * ap_resource_lutram will force HLS to implement the buffer in LUTRAMs
 *
 * \tparam     T		Datatype of the buffer instantiated in the sliding window generator
 * 
 * \param      inputBuf	Buffer used in the SWG
 * \param      r     	Resource type for the hardware implementation
 *
 * \return     Result of the multiply operation
 */
template <typename T>
void memory_resource(T inputBuf, ap_resource_bram const&){
#pragma HLS inline
#pragma HLS BIND_STORAGE variable=inputBuf type=RAM_S2P impl=BRAM
}
/**
 * \brief     Memory resource pragma instantiation for the sliding window generator, URAM resource
 * 
 * The buffer in the sliding window generator can be implemented in multiple hardware resources. 
 * 
 * ap_resource_dflt will let HLS choose the best one
 * ap_resource_bram will force HLS to implement the buffer in BRAMs
 * ap_resource_uram will force HLS to implement the buffer in URAMs
 * ap_resource_lutram will force HLS to implement the buffer in LUTRAMs
 *
 * \tparam     T		Datatype of the buffer instantiated in the sliding window generator
 * 
 * \param      inputBuf	Buffer used in the SWG
 * \param      r     	Resource type for the hardware implementation
 *
 * \return     Result of the multiply operation
 */
template <typename T>
void memory_resource(T inputBuf, ap_resource_uram const&){
#pragma HLS inline
#pragma HLS BIND_STORAGE variable=inputBuf type=RAM_S2P impl=URAM
}
/**
 * \brief     Memory resource pragma instantiation for the sliding window generator, LUTRAM resource
 * 
 * The buffer in the sliding window generator can be implemented in multiple hardware resources. 
 * 
 * ap_resource_dflt will let HLS choose the best one
 * ap_resource_bram will force HLS to implement the buffer in BRAMs
 * ap_resource_uram will force HLS to implement the buffer in URAMs
 * ap_resource_lutram will force HLS to implement the buffer in LUTRAMs
 *
 * \tparam     T		Datatype of the buffer instantiated in the sliding window generator
 * 
 * \param      inputBuf	Buffer used in the SWG
 * \param      r     	Resource type for the hardware implementation
 *
 * \return     Result of the multiply operation
 */
template <typename T>
void memory_resource(T inputBuf, ap_resource_lutram const&){
#pragma HLS inline
#pragma HLS BIND_STORAGE variable=inputBuf type=RAM_S2P impl=LUTRAM
}

/**
 * \brief Sliding Window unit that produces output vectors for feeding
 * a Matrix_Vector_Activate_Batch, implementing the im2col algorithm. To be used only if 
 * ConvKernelDim%Stride = 0
 *
 * \tparam ConvKernelDim    Dimension of the convolutional kernel (assumed square)
 * \tparam IFMChannels      Number of Input Feature Maps
 * \tparam Input_precision  Number bits per pixel
 * \tparam IFMDim           Width and Heigth of the Input Feature Map (assumed square)
 * \tparam OFMDim           Width and Heigth of the Output Feature Map (assumed square)
 * \tparam SIMD             Number of input columns computed in parallel
 * \tparam Stride           Stride of the convolutional kernel
 * \tparam R          	  Datatype for the resource used for FPGA implementation of the SWG  - safely deducible from the paramaters
 *
 * \param in                Input stream
 * \param out               Output stream
 * \param numReps           Number of time the function has to be repeatedly executed (e.g. number of images)
 * \param r			  Resource type for the hardware implementation of the memory block
 */
template<unsigned int ConvKernelDim, 
		 unsigned int IFMChannels,
		 unsigned int Input_precision,		
		 unsigned int IFMDim, 
		 unsigned int OFMDim,
		 unsigned int SIMD,
		 unsigned int Stride, 
		 typename R>  
void ConvolutionInputGenerator(
		hls::stream<ap_uint<SIMD*Input_precision> > & in,
		hls::stream<ap_uint<SIMD*Input_precision> > & out,
		const unsigned int numReps,
		R const &r) {
  static_assert(IFMChannels % SIMD == 0, "");
  static_assert(ConvKernelDim % Stride == 0, "");
  const unsigned int multiplying_factor = IFMChannels/SIMD;
  const unsigned int number_blocks = ConvKernelDim/Stride + 1 ;
  ap_uint<SIMD*Input_precision> inputBuf[number_blocks][Stride * IFMDim * multiplying_factor];
#pragma HLS ARRAY_PARTITION variable=inputBuf complete dim=1
  memory_resource(inputBuf, r);
  const unsigned int cycles_write_block = (OFMDim * ConvKernelDim * ConvKernelDim * multiplying_factor);
  const unsigned int cycles_read_block = Stride * IFMDim * multiplying_factor;
  const unsigned int max_cycles = std::max(cycles_write_block,cycles_read_block);
  const unsigned int baseIter = IFMDim * ConvKernelDim * multiplying_factor// Initial buffer
			                  + OFMDim * std::max(cycles_write_block,cycles_read_block);
  unsigned int counter_internal_block = 0;
  unsigned int current_block_write = 0;
  unsigned int next_block_write = 0;	
  unsigned int current_line = 0;
  unsigned int read_block = 0; 
  unsigned int inp = 0, ofm_y = 0, ofm_x = 0, k_y = 0, k_x = 0, count_simd =0;
#pragma HLS reset variable=inp
  for (unsigned int count_image = 0; count_image < numReps; count_image++) {
    for (unsigned int i = 0; i < baseIter; i++) {
#pragma HLS pipeline style=flp II=1
      if (inp < IFMDim * ConvKernelDim*multiplying_factor) {// Initial buffer of ConvKernelDim lines	
        ap_uint<SIMD*Input_precision> inElem;
        inElem = in.read();
        inputBuf[current_block_write][current_line] = inElem;
        current_line++;
        inp++;
        if (current_line == Stride * IFMDim * multiplying_factor ) {
          current_line = 0;
          current_block_write++;
          if (current_block_write == number_blocks) {
            current_block_write=0;
          }
          read_block++;
          counter_internal_block = 0;
        }
      } else {
        if (counter_internal_block < cycles_write_block-1) { // We are writing output, MMV IFMChan per cycle
          unsigned int current_block_read = (current_block_write + 1 + k_y / Stride);
          if (current_block_read >= number_blocks) {
            current_block_read-= number_blocks;
		  }
          unsigned int current_line_in_block = ((k_y%Stride) * IFMDim + ofm_x*Stride + k_x)*multiplying_factor + count_simd;
          ap_uint<SIMD*Input_precision> outElem = inputBuf[current_block_read][(current_line_in_block)];
          out.write(outElem);
          count_simd++;
          if (count_simd == multiplying_factor) {
            count_simd=0;					
            k_x++;
            if (k_x == ConvKernelDim) {
              k_x = 0;
              k_y++;
              if (k_y == ConvKernelDim) {
                k_y = 0;
                ofm_x ++;
                if (ofm_x == OFMDim) {
                  ofm_x = 0;
                  ofm_y++;
                  if (ofm_y == OFMDim) {
                    ofm_y = 0;
                    inp = 0;
                  }
                }
              }
            }
          }
        }
        if ((counter_internal_block < cycles_read_block-1) && (read_block<IFMDim/Stride)) { // In parallel we write in the buffer, in the current block write if we still need to
          ap_uint<SIMD*Input_precision> inElem;
          inElem = in.read();
          inputBuf[current_block_write][current_line] = inElem;
#pragma AP dependence variable=inputBuf intra false
#pragma AP dependence variable=inputBuf inter false
          current_line++;
          if (current_line == Stride * IFMDim * multiplying_factor) {// We read the whole block, we change the next block in which we want to we
            // We filled up a block, let's not read until
            current_line = 0;
            read_block++;
            current_block_write++;
            if (current_block_write == number_blocks) {
              current_block_write=0;
			}
#pragma AP dependence variable=current_block_write intra false	
          }
        }
        counter_internal_block++; // = (counter_internal_block +1) % max_cycles;
        if (counter_internal_block == (max_cycles-1)) {
          counter_internal_block = 0;
        }
      }
    } // End base_iter
	read_block = 0;
  } // End count_image
} // End generator

/**
 * \brief Sliding Window unit that produces output vectors for feeding
 * a Matrix_Vector_Activate_Batch, implementing the im2col algorithm with support to multiple output pixels
 *
 *
 * \tparam ConvKernelDim    Dimension of the convolutional kernel (assumed square)
 * \tparam IFMChannels      Number of Input Feature Maps
 * \tparam Input_precision  Number bits per pixel
 * \tparam IFMDim           Width and Heigth of the Input Feature Map (assumed square)
 * \tparam OFMDim           Width and Heigth of the Output Feature Map (assumed square)
 * \tparam SIMD             Number of input columns computed in parallel
 * \tparam Stride           Stride of the convolutional kernel
 * \tparam MMV              Number of pixels that have to be produced in parallel
 * \tparam R          	  Datatype for the resource used for FPGA implementation of the SWG  - safely deducible from the paramaters
 *
 * \param in                Input stream
 * \param out               Output stream
 * \param numReps           Number of time the function has to be repeatedly executed (e.g. number of images)
 * \param r			  Resource type for the hardware implementation of the memory block
 */
template<unsigned int ConvKernelDim, 
		unsigned int IFMChannels,
		unsigned int Input_precision,
		unsigned int IFMDim, 
		unsigned int OFMDim,
		unsigned int SIMD,
		unsigned int Stride, 
		unsigned int MMV, 
		typename R>   
void ConvolutionInputGenerator_MMV(
		hls::stream<ap_uint<SIMD*Input_precision> > & in,
		hls::stream<MultiChanData<MMV, SIMD*Input_precision> > & out,
		const unsigned int numReps,
		R const &r) {
	static_assert(IFMChannels % SIMD == 0, "");
	static_assert(OFMDim % MMV == 0, "");
	static_assert(ConvKernelDim % Stride == 0, "");
	static_assert(MMV <= OFMDim, "");
	constexpr unsigned int multiplying_factor = IFMChannels/SIMD;
	constexpr unsigned int number_blocks = ConvKernelDim/Stride + 1 ;
  ap_uint<SIMD*Input_precision> inputBuf[MMV][number_blocks][Stride * IFMDim * multiplying_factor];
#pragma HLS DEPENDENCE variable=inputBuf inter false
#pragma HLS DEPENDENCE variable=inputBuf intra false
#pragma HLS ARRAY_PARTITION variable=inputBuf complete dim=1
#pragma HLS ARRAY_PARTITION variable=inputBuf complete dim=2
	memory_resource(inputBuf, r);
	constexpr unsigned int cycles_write_block = (OFMDim * ConvKernelDim * ConvKernelDim * multiplying_factor)/MMV;
	constexpr unsigned int cycles_read_block = Stride * IFMDim * multiplying_factor;
	constexpr unsigned int max_cycles = std::max(cycles_write_block,cycles_read_block);
	const unsigned int baseIter = IFMDim * ConvKernelDim * multiplying_factor// Initial buffer
			+ OFMDim * std::max(cycles_write_block,cycles_read_block);
	unsigned int counter_internal_block = 0;
	unsigned int current_block_write = 0;
	unsigned int next_block_write = 0;	
	unsigned int current_line = 0;
	unsigned int read_block = 0; 
	unsigned int inp = 0, ofm_y = 0, ofm_x = 0, k_y = 0, k_x = 0, count_simd =0;
#pragma HLS reset variable=inp
	for (unsigned int count_image = 0; count_image < numReps; count_image++) {
		for (unsigned int i = 0; i < baseIter; i++) {
#pragma HLS pipeline style=flp II=1
			if (inp < IFMDim * ConvKernelDim*multiplying_factor) // Initial buffer of ConvKernelDim lines
				{
				ap_uint<SIMD*Input_precision> inElem;
				inElem = in.read();
				for(unsigned int v = 0; v < MMV; v++)
					{
#pragma HLS UNROLL
					inputBuf[v][current_block_write][current_line] = inElem;
					}
				current_line++;
				inp++;
				if (current_line == Stride * IFMDim * multiplying_factor )
					{
					current_line = 0;
					current_block_write++;
					if (current_block_write == number_blocks)
						current_block_write=0;
					read_block++;
					counter_internal_block = 0;
					}
				}
			else
				{
				if (counter_internal_block < cycles_write_block-1) // We are writing output, MMV IFMChan per cycle
				{
					unsigned int current_block_read = (current_block_write + 1 + k_y / Stride);
					if (current_block_read >= number_blocks)
						current_block_read-= number_blocks;
					unsigned int current_line_in_block = ((k_y%Stride) * IFMDim + ofm_x*Stride + k_x)*multiplying_factor + count_simd;
					MultiChanData<MMV, SIMD*Input_precision> outElem;
					// parallel read from all input buffers
					for(unsigned int v = 0; v < MMV; v++) {
#pragma HLS UNROLL
						// each buffer's read addr is offset by its buffer index
						ap_uint<SIMD*Input_precision> temp_value = inputBuf[v][current_block_read][(current_line_in_block + v*Stride*multiplying_factor)];
						outElem.data[v] = temp_value;
					}
					out.write(outElem);
					count_simd++;
					if (count_simd == multiplying_factor) {
						count_simd=0;					
						k_x++;
						if (k_x == ConvKernelDim) {
							k_x = 0;
							k_y++;
							if (k_y == ConvKernelDim) {
								k_y = 0;
								ofm_x += MMV;
								if (ofm_x == OFMDim) {
									ofm_x = 0;
									ofm_y++;
									if (ofm_y == OFMDim) {
										ofm_y = 0;
										inp = 0;
									}
								}
							}
						}
					}
				}
				if ((counter_internal_block < cycles_read_block-1) && (read_block<IFMDim/Stride)) // In parallel we write in the buffer, in the current block write if we still need to
				{
					ap_uint<SIMD*Input_precision> inElem;
					inElem = in.read();
					for(unsigned int v = 0; v < MMV; v++) {
#pragma HLS UNROLL
						inputBuf[v][current_block_write][current_line] = inElem;
#pragma AP dependence variable=inputBuf intra false
#pragma AP dependence variable=inputBuf inter false
						}

					current_line++;
					if (current_line == Stride * IFMDim * multiplying_factor) // We read the whole block, we change the next block in which we want to we
					{ // We filled up a block, let's not read until
						current_line = 0;
						read_block++;
						current_block_write++;
						if (current_block_write == number_blocks)
							current_block_write=0;
#pragma AP dependence variable=current_block_write intra false	
					}
				}
				counter_internal_block++; // = (counter_internal_block +1) % max_cycles;
				if (counter_internal_block == (max_cycles-1))
				{
					counter_internal_block = 0;
				}
			}
		} // End base_iter
	read_block = 0;
	} // End count_image
} // End generator


/**
 * \brief Sliding Window unit that produces output vectors for feeding
 * a Matrix_Vector_Activate_Batch, implementing the im2col algorithm. To be used when 
 * ConvKernelDim%Stride != 0 (e.g., Kernel=3, Stride=2)
 *
 * \tparam ConvKernelDim    Dimension of the convolutional kernel (assumed square)
 * \tparam IFMChannels      Number of Input Feature Maps
 * \tparam Input_precision  Number bits per pixel
 * \tparam IFMDim           Width and Heigth of the Input Feature Map (assumed square)
 * \tparam OFMDim           Width and Heigth of the Output Feature Map (assumed square)
 * \tparam SIMD             Number of input columns computed in parallel
 * \tparam Stride           Stride of the convolutional kernel
 * \tparam R          	  Datatype for the resource used for FPGA implementation of the SWG  - safely deducible from the paramaters
 *
 * \param in                Input stream
 * \param out               Output stream
 * \param numReps           Number of time the function has to be repeatedly executed (e.g. number of images)
 * \param r			  Resource type for the hardware implementation of the memory block
 */

template<unsigned int ConvKernelDim, 
		 unsigned int IFMChannels,
		 unsigned int Input_precision,		
		 unsigned int IFMDim, 
		 unsigned int OFMDim,
		 unsigned int SIMD,
		 unsigned int Stride, 
		 typename R>  
void ConvolutionInputGenerator_kernel_stride(  
		hls::stream<ap_uint<SIMD*Input_precision> > & in,
		hls::stream<ap_uint<SIMD*Input_precision> > & out,
		const unsigned int numReps,
		R const &r) {
	static_assert(IFMChannels % SIMD == 0, "");
    static_assert(ConvKernelDim % Stride != 0, "");
	const unsigned int multiplying_factor = IFMChannels/SIMD;
	const unsigned int number_blocks = ConvKernelDim + Stride ;
	ap_uint<SIMD*Input_precision> inputBuf[number_blocks][IFMDim * multiplying_factor];
#pragma HLS ARRAY_PARTITION variable=inputBuf complete dim=1
    memory_resource(inputBuf, r);
	const unsigned int cycles_write_block = OFMDim * ConvKernelDim * ConvKernelDim * multiplying_factor;
	const unsigned int cycles_read_block = IFMDim * Stride * multiplying_factor;
	const unsigned int max_cycles = std::max(cycles_write_block, cycles_read_block);
	const unsigned int baseIter = (IFMDim * ConvKernelDim * multiplying_factor) + (OFMDim-1) * max_cycles+std::max(cycles_write_block,OFMDim);
	const unsigned int initial_buffer_cycles = (IFMDim * ConvKernelDim * multiplying_factor) ;
	unsigned int counter_internal_block = 0;
	unsigned int next_block_write = 0;
	unsigned int current_line = 0;

	unsigned int inp = 0, ofm_y = 0, ofm_x = 0, k_y = 0, k_x = 0, current_k_y = 0, count_simd =0;
#pragma HLS RESET variable=inp

#pragma HLS DEPENDENCE variable=inputBuf inter false
#pragma HLS DEPENDENCE variable=inputBuf intra false

// #pragma HLS RESOURCE variable inputBuf core=RAM_2P_LUTRAM
for (unsigned int count_image = 0; count_image < numReps; count_image++) {
  unsigned int floor_block_read = 0, ceil_block_read = number_blocks;
  unsigned int current_block_write = 0;
  #pragma HLS DEPENDENCE variable=current_block_write intra false
  unsigned int read_block = 0;
		for (unsigned int i = 0; i < baseIter; i++) {
#pragma HLS pipeline style=flp II=1
			if (inp < initial_buffer_cycles) // Initial buffer of PoolDim lines
			{
				ap_uint<SIMD*Input_precision> inElem;
				inElem = in.read();
				inputBuf[current_block_write][current_line] = inElem;
				current_line++;
				inp++;
				if (current_line == IFMDim * multiplying_factor)
				{
					current_line = 0;
					current_block_write++;
					if (current_block_write == number_blocks)
						current_block_write = 0;
					read_block++;
					counter_internal_block = 0;
				}
			}
			else
			{
				if (counter_internal_block < cycles_write_block-1 || read_block==IFMDim) // We are writing output, MMV IFMChan per cycle
				{
					//following code implements: current_block_read = (ofm_y*Stride + k_y)%number_blocks;
          unsigned int current_block_read = (ofm_y*Stride + k_y);
            //reminder computation
            if (current_block_read >= ceil_block_read)
            {
              floor_block_read += number_blocks;
              ceil_block_read += number_blocks;
            }else if(current_block_read < floor_block_read){
              ceil_block_read -= number_blocks;
              floor_block_read -= number_blocks;
            }
            current_block_read -= floor_block_read;

					unsigned int current_line_in_block = (ofm_x * Stride + k_x)*multiplying_factor + count_simd;
					ap_uint<SIMD*Input_precision> outElem = inputBuf[current_block_read][(current_line_in_block)];
					out.write(outElem);
					count_simd++;
					if (count_simd == multiplying_factor) {
						count_simd=0;	
						k_x++;
						if (k_x == ConvKernelDim) {
							k_x = 0;
							k_y++;
							if (k_y == ConvKernelDim) {
								k_y = 0;
								ofm_x++;
								if (ofm_x == OFMDim) {
									ofm_x = 0;
									ofm_y++;
									if (ofm_y == OFMDim) {
										ofm_y = 0;
										inp = 0;
									}
								}
							}
						}
					}
				}
				if ((counter_internal_block < cycles_read_block - 1) && (read_block<IFMDim)) // In parallel we write in the buffer, in the current block write if we still need to
				{
					ap_uint<SIMD*Input_precision> inElem;
					inElem = in.read();
					inputBuf[current_block_write][current_line] = inElem;
#pragma HLS DEPENDENCE variable=inputBuf inter false
#pragma HLS DEPENDENCE variable=inputBuf intra false
					current_line++;
					if (current_line == IFMDim * multiplying_factor) // We read the whole block, we change the next block in which we want to we
					{ // We filled up a block, let's not read until
						current_line = 0;
						read_block++;
						current_block_write++;
						if (current_block_write == number_blocks)
							current_block_write = 0;
#pragma HLS DEPENDENCE variable=current_block_write intra false
					}
				}
				counter_internal_block++; // = (counter_internal_block +1) % max_cycles;
                if (counter_internal_block == (max_cycles-1))
				{
				   counter_internal_block = 0;
				}
			}
		} // End base_iter
  }
}

/**
 * \brief Sliding Window unit that produces output vectors for feeding
 * a Matrix_Vector_Activate_Batch, implementing the im2col algorithm. To be used when 
 * ConvKernelDim%Stride != 0 (e.g., Kernel=3, Stride=2)
 *
 * \tparam ConvKernelDim    Dimension of the convolutional kernel (assumed square)
 * \tparam IFMChannels      Number of Input Feature Maps
 * \tparam Input_precision  Number bits per pixel
 * \tparam IFMDim           Width and Heigth of the Input Feature Map (assumed square)
 * \tparam OFMDim           Width and Heigth of the Output Feature Map (assumed square)
 * \tparam SIMD             Number of input columns computed in parallel
 * \tparam Stride           Stride of the convolutional kernel
 * \tparam MMV              Number of pixels that have to be produced in parallel
 * \tparam R          	  Datatype for the resource used for FPGA implementation of the SWG  - safely deducible from the paramaters
 *
 * \param in                Input stream
 * \param out               Output stream
 * \param numReps           Number of time the function has to be repeatedly executed (e.g. number of images)
 * \param r			  Resource type for the hardware implementation of the memory block
 */

template<unsigned int ConvKernelDim, 
		 unsigned int IFMChannels,
		 unsigned int Input_precision,		
		 unsigned int IFMDim, 
		 unsigned int OFMDim,
		 unsigned int SIMD,
		 unsigned int Stride, 
		 unsigned int MMV, 
		 typename R>  
void ConvolutionInputGenerator_kernel_stride_MMV(  
		hls::stream<ap_uint<SIMD*Input_precision> > & in,
		hls::stream<MultiChanData<MMV, SIMD*Input_precision> > & out,
		const unsigned int numReps,
		R const &r) {
	static_assert(IFMChannels % SIMD == 0, "");
	static_assert(ConvKernelDim % Stride != 0, "");
	static_assert(OFMDim % MMV == 0, "");
	static_assert(MMV <= OFMDim, "");

	const unsigned int multiplying_factor = IFMChannels/SIMD;
	const unsigned int number_blocks = ConvKernelDim + Stride ;
	ap_uint<SIMD*Input_precision> inputBuf[MMV][number_blocks][IFMDim * multiplying_factor];
#pragma HLS DEPENDENCE variable=inputBuf inter false
#pragma HLS DEPENDENCE variable=inputBuf intra false
#pragma HLS ARRAY_PARTITION variable=inputBuf complete dim=1
#pragma HLS ARRAY_PARTITION variable=inputBuf complete dim=2
    memory_resource(inputBuf, r);
	const unsigned int cycles_write_block = (OFMDim * ConvKernelDim * ConvKernelDim * multiplying_factor)/MMV;
	const unsigned int cycles_read_block = IFMDim * Stride * multiplying_factor;
	const unsigned int max_cycles = std::max(cycles_write_block, cycles_read_block);
	const unsigned int baseIter = (IFMDim * ConvKernelDim * multiplying_factor) + (OFMDim-1) * max_cycles+std::max(cycles_write_block,OFMDim);
	const unsigned int initial_buffer_cycles = (IFMDim * ConvKernelDim * multiplying_factor) ;
	unsigned int counter_internal_block = 0;
	unsigned int next_block_write = 0;
	unsigned int current_line = 0;

	unsigned int inp = 0, ofm_y = 0, ofm_x = 0, k_y = 0, k_x = 0, current_k_y = 0, count_simd =0;
#pragma HLS RESET variable=inp

for (unsigned int count_image = 0; count_image < numReps; count_image++) {
  unsigned int floor_block_read = 0, ceil_block_read = number_blocks;
  unsigned int current_block_write = 0;
  #pragma HLS DEPENDENCE variable=current_block_write intra false
  unsigned int read_block = 0;
		for (unsigned int i = 0; i < baseIter; i++) {
#pragma HLS pipeline style=flp II=1
			if (inp < initial_buffer_cycles) // Initial buffer of PoolDim lines
			{
				ap_uint<SIMD*Input_precision> inElem;
				inElem = in.read();
				for(unsigned int v = 0; v < MMV; v++)
					{
#pragma HLS UNROLL
					inputBuf[v][current_block_write][current_line] = inElem;
					}
				current_line++;
				inp++;
				if (current_line == IFMDim * multiplying_factor)
				{
					current_line = 0;
					current_block_write++;
					if (current_block_write == number_blocks)
						current_block_write = 0;
					read_block++;
					counter_internal_block = 0;
				}
			}
			else
			{
				if (counter_internal_block < cycles_write_block-1 || read_block==IFMDim) // We are writing output, MMV IFMChan per cycle
				{
					//following code implements: current_block_read = (ofm_y*Stride + k_y)%number_blocks;
            unsigned int current_block_read = (ofm_y*Stride + k_y);
            //reminder computation
            if (current_block_read >= ceil_block_read)
            {
              floor_block_read += number_blocks;
              ceil_block_read += number_blocks;
            }else if(current_block_read < floor_block_read){
              ceil_block_read -= number_blocks;
              floor_block_read -= number_blocks;
            }
            current_block_read -= floor_block_read;
			unsigned int current_line_in_block = (ofm_x * Stride + k_x)*multiplying_factor + count_simd;
			MultiChanData<MMV, SIMD*Input_precision> outElem;
			for(unsigned int v = 0; v < MMV; v++) {
#pragma HLS UNROLL
				// each buffer's read addr is offset by its buffer index
				ap_uint<SIMD*Input_precision> temp_value = inputBuf[v][current_block_read][(current_line_in_block + v*Stride*multiplying_factor)];
				outElem.data[v] = temp_value;
			}
			out.write(outElem);
			count_simd++;
			if (count_simd == multiplying_factor) {
				count_simd=0;	
				k_x++;
				if (k_x == ConvKernelDim) {
					k_x = 0;
					k_y++;
					if (k_y == ConvKernelDim) {
						k_y = 0;
						ofm_x += MMV;
						if (ofm_x == OFMDim) {
							ofm_x = 0;
							ofm_y++;
							if (ofm_y == OFMDim) {
								ofm_y = 0;
								inp = 0;
								}
							}
						}
					}
				}
			}
			if ((counter_internal_block < cycles_read_block - 1) && (read_block<IFMDim)) // In parallel we write in the buffer, in the current block write if we still need to
			{
				ap_uint<SIMD*Input_precision> inElem;
				inElem = in.read();
				for(unsigned int v = 0; v < MMV; v++) {
#pragma HLS UNROLL
					inputBuf[v][current_block_write][current_line] = inElem;
					}
				current_line++;
				if (current_line == IFMDim * multiplying_factor) // We read the whole block, we change the next block in which we want to we
				{ // We filled up a block, let's not read until
					current_line = 0;
					read_block++;
					current_block_write++;
					if (current_block_write == number_blocks)
						current_block_write = 0;
#pragma HLS DEPENDENCE variable=current_block_write intra false
				}
			}
			counter_internal_block++; // = (counter_internal_block +1) % max_cycles;
			if (counter_internal_block == (max_cycles-1))
			{
			   counter_internal_block = 0;
			}
		}
	} // End base_iter
  }
}


/**
 * \brief Sliding Window unit that produces output vectors for feeding
 * a Vector_Vector_Activate_Batch, implementing the im2col algorithm for depthwise separable convolutions. To be used only if 
 * ConvKernelDim%Stride = 0 and square kernel
 *
 * \tparam ConvKernelDim    Dimension of the convolutional kernel (assumed square)
 * \tparam IFMChannels      Number of Input Feature Maps
 * \tparam Input_precision  Number bits per pixel
 * \tparam IFMDim           Width and Heigth of the Input Feature Map (assumed square)
 * \tparam OFMDim           Width and Heigth of the Output Feature Map (assumed square)
 * \tparam SIMD             Number of input columns computed in parallel
 * \tparam Stride           Stride of the convolutional kernel
 * \tparam R          	  Datatype for the resource used for FPGA implementation of the SWG  - safely deducible from the paramaters
 *
 * \param in                Input stream
 * \param out               Output stream
 * \param numReps           Number of time the function has to be repeatedly executed (e.g. number of images)
 * \param r			  Resource type for the hardware implementation of the memory block
 */
template<unsigned int ConvKernelDim, 
		 unsigned int IFMChannels,
		 unsigned int Input_precision,		
		 unsigned int IFMDim, 
		 unsigned int OFMDim,
		 unsigned int SIMD,
		 unsigned int Stride, 
		 typename R>  
void ConvolutionInputGenerator_dws(
		hls::stream<ap_uint<SIMD*Input_precision> > & in,
		hls::stream<ap_uint<SIMD*Input_precision> > & out,
		const unsigned int numReps,
		R const &r) {
  static_assert(IFMChannels % SIMD == 0, "");
  static_assert(ConvKernelDim % Stride == 0, "");
  const unsigned int multiplying_factor = IFMChannels/SIMD;
  const unsigned int number_blocks = ConvKernelDim/Stride + 1 ;
  ap_uint<SIMD*Input_precision> inputBuf[number_blocks][Stride * IFMDim * multiplying_factor];
#pragma HLS ARRAY_PARTITION variable=inputBuf complete dim=1
  memory_resource(inputBuf, r);
  const unsigned int cycles_write_block = (OFMDim * ConvKernelDim * ConvKernelDim * multiplying_factor);
  const unsigned int cycles_read_block = Stride * IFMDim * multiplying_factor;
  const unsigned int max_cycles = std::max(cycles_write_block,cycles_read_block);
  const unsigned int baseIter = IFMDim * ConvKernelDim * multiplying_factor// Initial buffer
			                  + OFMDim * std::max(cycles_write_block,cycles_read_block);
  unsigned int counter_internal_block = 0;
  unsigned int current_block_write = 0;
  unsigned int next_block_write = 0;	
  unsigned int current_line = 0;
  unsigned int read_block = 0; 
  unsigned int inp = 0, ofm_y = 0, ofm_x = 0, k_y = 0, k_x = 0, count_simd =0;
#pragma HLS reset variable=inp
  for (unsigned int count_image = 0; count_image < numReps; count_image++) {
    for (unsigned int i = 0; i < baseIter; i++) {
#pragma HLS pipeline style=flp II=1
      if (inp < IFMDim * ConvKernelDim*multiplying_factor) {// Initial buffer of ConvKernelDim lines	
        ap_uint<SIMD*Input_precision> inElem;
        inElem = in.read();
        inputBuf[current_block_write][current_line] = inElem;
        current_line++;
        inp++;
        if (current_line == Stride * IFMDim * multiplying_factor ) {
          current_line = 0;
          current_block_write++;
          if (current_block_write == number_blocks) {
            current_block_write=0;
          }
          read_block++;
          counter_internal_block = 0;
        }
      } else {
        if (counter_internal_block < cycles_write_block-1) { // We are writing output, MMV IFMChan per cycle
          unsigned int current_block_read = (current_block_write + 1 + k_y / Stride);
          if (current_block_read >= number_blocks) {
            current_block_read-= number_blocks;
		  }
          unsigned int current_line_in_block = ((k_y%Stride) * IFMDim + ofm_x*Stride + k_x)*multiplying_factor + count_simd;
          ap_uint<SIMD*Input_precision> outElem = inputBuf[current_block_read][(current_line_in_block)];
          out.write(outElem);		
		  k_x++;
		  if (k_x == ConvKernelDim) {
		    k_x = 0;
		    k_y++;
		    if (k_y == ConvKernelDim) {
			  k_y = 0;
			  count_simd++;
			  if (count_simd == multiplying_factor) {
			    count_simd=0;	
                ofm_x ++;
                if (ofm_x == OFMDim) {
                  ofm_x = 0;
                  ofm_y++;
                  if (ofm_y == OFMDim) {
                    ofm_y = 0;
                    inp = 0;
                  }
                }
              }
            }
          }
        }
        if ((counter_internal_block < cycles_read_block-1) && (read_block<IFMDim/Stride)) { // In parallel we write in the buffer, in the current block write if we still need to
          ap_uint<SIMD*Input_precision> inElem;
          inElem = in.read();
          inputBuf[current_block_write][current_line] = inElem;
#pragma AP dependence variable=inputBuf intra false
#pragma AP dependence variable=inputBuf inter false
          current_line++;
          if (current_line == Stride * IFMDim * multiplying_factor) {// We read the whole block, we change the next block in which we want to we
            // We filled up a block, let's not read until
            current_line = 0;
            read_block++;
            current_block_write++;
            if (current_block_write == number_blocks) {
              current_block_write=0;
			}
#pragma AP dependence variable=current_block_write intra false	
          }
        }
        counter_internal_block++; // = (counter_internal_block +1) % max_cycles;
        if (counter_internal_block == (max_cycles-1)) {
          counter_internal_block = 0;
        }
      }
    } // End base_iter
	read_block = 0;
  } // End count_image
} // End generator


/**
 * \brief Sliding Window unit that produces output vectors for feeding
 * a Vector_Vector_Activate_Batch, implementing the im2col algorithm for depthwise separable convolutions. To be used when 
 * ConvKernelDim%Stride != 0 (e.g., Kernel=3, Stride=2)
 *
 * \tparam ConvKernelDim    Dimension of the convolutional kernel (assumed square)
 * \tparam IFMChannels      Number of Input Feature Maps
 * \tparam Input_precision  Number bits per pixel
 * \tparam IFMDim           Width and Heigth of the Input Feature Map (assumed square)
 * \tparam OFMDim           Width and Heigth of the Output Feature Map (assumed square)
 * \tparam SIMD             Number of input columns computed in parallel
 * \tparam Stride           Stride of the convolutional kernel
 * \tparam R          	  Datatype for the resource used for FPGA implementation of the SWG  - safely deducible from the paramaters
 * 
 * \param in                Input stream
 * \param out               Output stream
 * \param numReps           Number of time the function has to be repeatedly executed (e.g. number of images)
 * \param r			  Resource type for the hardware implementation of the memory block
 */

template<unsigned int ConvKernelDim, 
         unsigned int IFMChannels,
         unsigned int Input_precision,      
         unsigned int IFMDim, 
         unsigned int OFMDim,
         unsigned int SIMD,
         unsigned int Stride, 
         typename R>  
void ConvolutionInputGenerator_kernel_stride_dws(  
    hls::stream<ap_uint<SIMD*Input_precision> > & in,
    hls::stream<ap_uint<SIMD*Input_precision> > & out,
    const unsigned int numReps,
    R const &r) {
    static_assert(IFMChannels % SIMD == 0, "");
    static_assert(ConvKernelDim % Stride != 0, "");
    const unsigned int multiplying_factor = IFMChannels/SIMD;
    const unsigned int number_blocks = ConvKernelDim + Stride ;
    ap_uint<SIMD*Input_precision> inputBuf[number_blocks][IFMDim * multiplying_factor];
#pragma HLS ARRAY_PARTITION variable=inputBuf complete dim=1
    memory_resource(inputBuf, r);
    const unsigned int cycles_write_block = OFMDim * ConvKernelDim * ConvKernelDim * multiplying_factor;
    const unsigned int cycles_read_block = IFMDim * Stride * multiplying_factor;
    const unsigned int max_cycles = std::max(cycles_write_block, cycles_read_block);
    const unsigned int baseIter = (IFMDim * ConvKernelDim * multiplying_factor) + (OFMDim-1) * max_cycles+std::max(cycles_write_block,OFMDim);
    const unsigned int initial_buffer_cycles = (IFMDim * ConvKernelDim * multiplying_factor) ;
    unsigned int counter_internal_block = 0;
    unsigned int next_block_write = 0;
    unsigned int current_line = 0;
    unsigned int inp = 0, ofm_y = 0, ofm_x = 0, k_y = 0, k_x = 0, current_k_y = 0, count_simd =0;
#pragma HLS RESET variable=inp
  
#pragma HLS DEPENDENCE variable=inputBuf inter false
#pragma HLS DEPENDENCE variable=inputBuf intra false

// #pragma HLS RESOURCE variable inputBuf core=RAM_2P_LUTRAM
  for (unsigned int count_image = 0; count_image < numReps; count_image++) {
      unsigned int floor_block_read = 0, ceil_block_read = number_blocks;
      unsigned int read_block = 0;
      unsigned int current_block_write = 0;
      for (unsigned int i = 0; i < baseIter; i++) {
#pragma HLS pipeline style=flp II=1

      #pragma HLS DEPENDENCE variable=current_block_write intra false

            if (inp < initial_buffer_cycles) // Initial buffer of PoolDim lines
            {
                ap_uint<SIMD*Input_precision> inElem;
                inElem = in.read();
                inputBuf[current_block_write][current_line] = inElem;
                current_line++;
                inp++;
                if (current_line == IFMDim * multiplying_factor)
                {
                    current_line = 0;
                    current_block_write++;
                    if (current_block_write == number_blocks)
                        current_block_write = 0;
                    read_block++;
                    counter_internal_block = 0;
                }
            }
            else
            {
                if (counter_internal_block < cycles_write_block-1 || read_block==IFMDim) // We are writing output, MMV IFMChan per cycle
                {
          //following code implements: current_block_read = (ofm_y*Stride + k_y)%number_blocks;
            unsigned int current_block_read = (ofm_y*Stride + k_y);
            //reminder computation
            if (current_block_read >= ceil_block_read)
            {
              floor_block_read += number_blocks;
              ceil_block_read += number_blocks;
            }else if(current_block_read < floor_block_read){
              ceil_block_read -= number_blocks;
              floor_block_read -= number_blocks;
            }
            current_block_read -= floor_block_read;

                    unsigned int current_line_in_block = (ofm_x * Stride + k_x)*multiplying_factor + count_simd;
                    ap_uint<SIMD*Input_precision> outElem = inputBuf[current_block_read][(current_line_in_block)];
                    out.write(outElem);
                    k_x++;
                    if (k_x == ConvKernelDim) {
                        k_x = 0;
                        k_y++;
                        if (k_y == ConvKernelDim) {
                            k_y = 0;
                            count_simd++;
                            if (count_simd == multiplying_factor) {
                                count_simd=0;   
                                ofm_x++;
                                if (ofm_x == OFMDim) {
                                    ofm_x = 0;
                                    ofm_y++;
                                    if (ofm_y == OFMDim) {
                                        ofm_y = 0;
                                        inp = 0;
                                    }
                                }
                            }
                        }
                    }
                }
                if ((counter_internal_block < cycles_read_block - 1) && (read_block<IFMDim)) // In parallel we write in the buffer, in the current block write if we still need to
                {
                    ap_uint<SIMD*Input_precision> inElem;
                    inElem = in.read();
                    inputBuf[current_block_write][current_line] = inElem;
#pragma HLS DEPENDENCE variable=inputBuf inter false
#pragma HLS DEPENDENCE variable=inputBuf intra false
                    current_line++;
                    if (current_line == IFMDim * multiplying_factor) // We read the whole block, we change the next block in which we want to we
                    { // We filled up a block, let's not read until
                        current_line = 0;
                        read_block++;
                        current_block_write++;
                        if (current_block_write == number_blocks)
                            current_block_write = 0;
    #pragma HLS DEPENDENCE variable=current_block_write intra false
                    }
                }
                counter_internal_block++; // = (counter_internal_block +1) % max_cycles;
                if (counter_internal_block == (max_cycles-1))
                {
                   counter_internal_block = 0;
                }
            }
        } // End base_iter
  }
}


/**
 * \brief Sliding Window unit that produces output vectors for feeding
 * a Vector_Vector_Activate_Batch, implementing the im2col algorithm  for depthwise separable convolutions with support to multiple output pixels
 *
 *
 * \tparam ConvKernelDim    Dimension of the convolutional kernel (assumed square)
 * \tparam IFMChannels      Number of Input Feature Maps
 * \tparam Input_precision  Number bits per pixel
 * \tparam IFMDim           Width and Heigth of the Input Feature Map (assumed square)
 * \tparam OFMDim           Width and Heigth of the Output Feature Map (assumed square)
 * \tparam SIMD             Number of input columns computed in parallel
 * \tparam Stride           Stride of the convolutional kernel
 * \tparam MMV              Number of pixels that have to be produced in parallel
 * \tparam R          	  Datatype for the resource used for FPGA implementation of the SWG  - safely deducible from the paramaters
 *
 * \param in                Input stream
 * \param out               Output stream
 * \param numReps           Number of time the function has to be repeatedly executed (e.g. number of images)
 * \param r			  Resource type for the hardware implementation of the memory block
 */
template<unsigned int ConvKernelDim, 
		unsigned int IFMChannels,
		unsigned int Input_precision,
		unsigned int IFMDim, 
		unsigned int OFMDim,
		unsigned int SIMD,
		unsigned int Stride, 
		unsigned int MMV, 
		typename R>   
void ConvolutionInputGenerator_dws_MMV(
		hls::stream<ap_uint<SIMD*Input_precision> > & in,
		hls::stream<MultiChanData<MMV, SIMD*Input_precision> > & out,
		const unsigned int numReps,
		R const &r) {
	static_assert(IFMChannels % SIMD == 0, "");
	static_assert(OFMDim % MMV == 0, "");
	static_assert(ConvKernelDim % Stride == 0, "");
	static_assert(MMV <= OFMDim, "");
	constexpr unsigned int multiplying_factor = IFMChannels/SIMD;
	constexpr unsigned int number_blocks = ConvKernelDim/Stride + 1 ;
  ap_uint<SIMD*Input_precision> inputBuf[MMV][number_blocks][Stride * IFMDim * multiplying_factor];
#pragma HLS DEPENDENCE variable=inputBuf inter false
#pragma HLS DEPENDENCE variable=inputBuf intra false
#pragma HLS ARRAY_PARTITION variable=inputBuf complete dim=1
#pragma HLS ARRAY_PARTITION variable=inputBuf complete dim=2
	memory_resource(inputBuf, r);
	constexpr unsigned int cycles_write_block = (OFMDim * ConvKernelDim * ConvKernelDim * multiplying_factor)/MMV;
	constexpr unsigned int cycles_read_block = Stride * IFMDim * multiplying_factor;
	constexpr unsigned int max_cycles = std::max(cycles_write_block,cycles_read_block);
	const unsigned int baseIter = IFMDim * ConvKernelDim * multiplying_factor// Initial buffer
			+ OFMDim * std::max(cycles_write_block,cycles_read_block);
	unsigned int counter_internal_block = 0;
	unsigned int current_block_write = 0;
	unsigned int next_block_write = 0;	
	unsigned int current_line = 0;
	unsigned int read_block = 0; 
	unsigned int inp = 0, ofm_y = 0, ofm_x = 0, k_y = 0, k_x = 0, count_simd =0;
#pragma HLS reset variable=inp
	for (unsigned int count_image = 0; count_image < numReps; count_image++) {
		for (unsigned int i = 0; i < baseIter; i++) {
#pragma HLS pipeline style=flp II=1
			if (inp < IFMDim * ConvKernelDim*multiplying_factor) // Initial buffer of ConvKernelDim lines
				{
				ap_uint<SIMD*Input_precision> inElem;
				inElem = in.read();
				for(unsigned int v = 0; v < MMV; v++)
					{
#pragma HLS UNROLL
					inputBuf[v][current_block_write][current_line] = inElem;
					}
				current_line++;
				inp++;
				if (current_line == Stride * IFMDim * multiplying_factor )
					{
					current_line = 0;
					current_block_write++;
					if (current_block_write == number_blocks)
						current_block_write=0;
					read_block++;
					counter_internal_block = 0;
					}
				}
			else
				{
				if (counter_internal_block < cycles_write_block-1) // We are writing output, MMV IFMChan per cycle
				{
					unsigned int current_block_read = (current_block_write + 1 + k_y / Stride);
					if (current_block_read >= number_blocks)
						current_block_read-= number_blocks;
					unsigned int current_line_in_block = ((k_y%Stride) * IFMDim + ofm_x*Stride + k_x)*multiplying_factor + count_simd;
					MultiChanData<MMV, SIMD*Input_precision> outElem;
					// parallel read from all input buffers
					for(unsigned int v = 0; v < MMV; v++) {
#pragma HLS UNROLL
						// each buffer's read addr is offset by its buffer index
						ap_uint<SIMD*Input_precision> temp_value = inputBuf[v][current_block_read][(current_line_in_block + v*Stride*multiplying_factor)];
						outElem.data[v] = temp_value;
					}
					out.write(outElem);			
					k_x++;
					if (k_x == ConvKernelDim) {
						k_x = 0;
						k_y++;
						if (k_y == ConvKernelDim) {
							k_y = 0;
							count_simd++;
							if (count_simd == multiplying_factor) {
								count_simd=0;	
								ofm_x += MMV;
								if (ofm_x == OFMDim) {
									ofm_x = 0;
									ofm_y++;
									if (ofm_y == OFMDim) {
										ofm_y = 0;
										inp = 0;
									}
								}
							}
						}
					}
				}
				if ((counter_internal_block < cycles_read_block-1) && (read_block<IFMDim/Stride)) // In parallel we write in the buffer, in the current block write if we still need to
				{
					ap_uint<SIMD*Input_precision> inElem;
					inElem = in.read();
					for(unsigned int v = 0; v < MMV; v++) {
#pragma HLS UNROLL
						inputBuf[v][current_block_write][current_line] = inElem;
#pragma AP dependence variable=inputBuf intra false
#pragma AP dependence variable=inputBuf inter false
						}

					current_line++;
					if (current_line == Stride * IFMDim * multiplying_factor) // We read the whole block, we change the next block in which we want to we
					{ // We filled up a block, let's not read until
						current_line = 0;
						read_block++;
						current_block_write++;
						if (current_block_write == number_blocks)
							current_block_write=0;
#pragma AP dependence variable=current_block_write intra false	
					}
				}
				counter_internal_block++; // = (counter_internal_block +1) % max_cycles;
				if (counter_internal_block == (max_cycles-1))
				{
					counter_internal_block = 0;
				}
			}
		} // End base_iter
	read_block = 0;
	} // End count_image
} // End generator



/**
 * \brief Sliding Window for 1x1 kernel with stride!=1
 * 
 * Basically performs a downsampling of the image removing rows and columns
 *
 * \tparam IFMChannels      Number of Input Feature Maps
 * \tparam Input_precision  Number bits per pixel
 * \tparam IFMDim           Width and Heigth of the Input Feature Map (assumed square)
 * \tparam SIMD             Number of input columns computed in parallel
 * \tparam Stride           Stride of the convolutional kernel
 *
 * \param in                Input stream
 * \param out               Output stream
 * \param numReps           Number of time the function has to be repeatedly executed (e.g. number of images)
 */
template<	unsigned int IFMChannels,
		unsigned int Input_precision,		
		unsigned int IFMDim, 	
		unsigned int SIMD,  
		unsigned int Stride>
void ConvolutionInputGenerator_kernel1(
		hls::stream<ap_uint<SIMD*Input_precision> > & in,
		hls::stream<ap_uint<SIMD*Input_precision> > & out,
		const unsigned int numReps) {
<<<<<<< HEAD
static_assert(IFMChannels % SIMD == 0);
constexpr unsigned COUNTER_WIDTH = clog2<Stride-1>::value + 1;
constexpr unsigned COUNTER_RESET = Stride - 2;
	l1:for (unsigned int im=0; im<numReps; im++) {
		ap_int<COUNTER_WIDTH> counter_y = -1;
		l2:for (unsigned int y = 0; y < IFMDim; y++) {
			const bool keep_y = counter_y < 0;
			counter_y = keep_y ? ap_int<COUNTER_WIDTH>(COUNTER_RESET) : ap_int<COUNTER_WIDTH>(counter_y - 1);
			ap_int<COUNTER_WIDTH> counter_x = -1;
			l3:for (unsigned int x = 0; x < IFMDim; x++) {
				const bool keep_x = counter_x < 0;
				counter_x = keep_x ? ap_int<COUNTER_WIDTH>(COUNTER_RESET) : ap_int<COUNTER_WIDTH>(counter_x - 1);
				l4:for (unsigned int count_simd = 0; count_simd < IFMChannels/SIMD; count_simd++) {
=======
static_assert(IFMChannels % SIMD == 0, "");
	for (unsigned int im=0; im<numReps; im++) {
		for (unsigned int y = 0; y < IFMDim; y++) {
			for (unsigned int x = 0; x < IFMDim; x++) {
				for (unsigned int count_simd =0; count_simd < IFMChannels/SIMD; count_simd++) {
>>>>>>> 8b00b73a
#pragma HLS pipeline style=flp II=1
					ap_uint<SIMD*Input_precision> inElem = in.read();
					if (keep_y && keep_x) {
						out.write(inElem);
					}
				}
			}
		}
	}		
}


/**
 * \brief Sliding Window unit that produces output vectors for feeding
 * a Matrix_Vector_Activate_Batch, implementing the im2col algorithm. To be used when kernel is not square
 *
 * \tparam ConvKernelDim_x    	Dimension of the convolutional kernel - x axis
 * \tparam ConvKernelDim_y    	Dimension of the convolutional kernel - y axis
 * \tparam IFMChannels      	Number of Input Feature Maps
 * \tparam Input_precision  	Number bits per pixel
 * \tparam IFMDim_x          	Width of the Input Feature Map
 * \tparam IFMDim_y           	Height of the Input Feature Map
 * \tparam OFMDim_x           	Width of the Output Feature Map
 * \tparam OFMDim_y           	Height of the Output Feature Map
 * \tparam SIMD             	Number of input columns computed in parallel
 * \tparam Stride_x           	Stride of the convolutional kernel - x axis
 * \tparam Stride_y          	Stride of the convolutional kernel - y axis
 * \tparam R          	  		Datatype for the resource used for FPGA implementation of the SWG  - safely deducible from the parameters
 *
 * \param in                	Input stream
 * \param out               	Output stream
 * \param numReps           	Number of time the function has to be repeatedly executed (e.g. number of images)
 * \param r			  			Resource type for the hardware implementation of the memory block
 */
template<unsigned int ConvKernelDim_x,
		 unsigned int ConvKernelDim_y,
		 unsigned int IFMChannels,
		 unsigned int Input_precision,
		 unsigned int IFMDim_x,
		 unsigned int IFMDim_y,
		 unsigned int OFMDim_x,
		 unsigned int OFMDim_y,
		 unsigned int SIMD,
		 unsigned int Stride_x,
		 unsigned int Stride_y,
		 typename R>
void ConvolutionInputGenerator_NonSquare(
		hls::stream<ap_uint<SIMD*Input_precision> > & in,
		hls::stream<ap_uint<SIMD*Input_precision> > & out,
		const unsigned int numReps,
		R const &r) {
  static_assert(IFMChannels % SIMD == 0, "");
  const unsigned int multiplying_factor = IFMChannels/SIMD;
  const unsigned int number_blocks = ConvKernelDim_y/Stride_y + 1 ;
  ap_uint<SIMD*Input_precision> inputBuf[number_blocks][Stride_x * IFMDim_x * multiplying_factor];

#pragma HLS ARRAY_PARTITION variable=inputBuf complete dim=1
  memory_resource(inputBuf, r);
  const unsigned int cycles_write_block = (OFMDim_x * ConvKernelDim_x * ConvKernelDim_y * multiplying_factor);
  const unsigned int cycles_read_block = Stride_x * IFMDim_x * multiplying_factor;
  const unsigned int max_cycles = std::max(cycles_write_block,cycles_read_block);
  const unsigned int baseIter = IFMDim_x * ConvKernelDim_y * multiplying_factor// Initial buffer
			                  + OFMDim_y * std::max(cycles_write_block,cycles_read_block);
  unsigned int counter_internal_block = 0;
  unsigned int current_block_write = 0;
  unsigned int next_block_write = 0;
  unsigned int current_line = 0;
  unsigned int read_block = 0;
  unsigned int inp = 0, ofm_y = 0, ofm_x = 0, k_y = 0, k_x = 0, count_simd =0;
#pragma HLS reset variable=inp
  for (unsigned int count_image = 0; count_image < numReps; count_image++) {
    for (unsigned int i = 0; i < baseIter; i++) {
#pragma HLS pipeline style=flp II=1
      if (inp < IFMDim_x * ConvKernelDim_y *multiplying_factor) {// Initial buffer of ConvKernelDim lines
        ap_uint<SIMD*Input_precision> inElem;
        inElem = in.read();
        inputBuf[current_block_write][current_line] = inElem;
        current_line++;
        inp++;
        if (current_line == Stride_x * IFMDim_x * multiplying_factor ) {
          current_line = 0;
          current_block_write++;
          if (current_block_write == number_blocks) {
            current_block_write=0;
          }
          read_block++;
          counter_internal_block = 0;
        }
      } else {
        if (counter_internal_block < cycles_write_block-1) { // We are writing output, MMV IFMChan per cycle
          unsigned int current_block_read = (current_block_write + 1 + k_y / Stride_y);
          if (current_block_read >= number_blocks) {
            current_block_read-= number_blocks;
		  }
          unsigned int current_line_in_block = ((k_y%Stride_y) * IFMDim_y + ofm_x*Stride_x + k_x)*multiplying_factor + count_simd;
          ap_uint<SIMD*Input_precision> outElem = inputBuf[current_block_read][(current_line_in_block)];
          out.write(outElem);
          count_simd++;
          if (count_simd == multiplying_factor) {
            count_simd=0;
            k_x++;
            if (k_x == ConvKernelDim_x) {
              k_x = 0;
              k_y++;
              if (k_y == ConvKernelDim_y) {
                k_y = 0;
                ofm_x ++;
                if (ofm_x == OFMDim_x) {
                  ofm_x = 0;
                  ofm_y++;
                  if (ofm_y == OFMDim_y) {
                    ofm_y = 0;
                    inp = 0;
                  }
                }
              }
            }
          }
        }
        if ((counter_internal_block < cycles_read_block-1) && (read_block<IFMDim_y/Stride_y)) { // In parallel we write in the buffer, in the current block write if we still need to
          ap_uint<SIMD*Input_precision> inElem;
          inElem = in.read();
          inputBuf[current_block_write][current_line] = inElem;
#pragma AP dependence variable=inputBuf intra false
#pragma AP dependence variable=inputBuf inter false
          current_line++;
          if (current_line == Stride_x * IFMDim_x * multiplying_factor) {// We read the whole block, we change the next block in which we want to we
            // We filled up a block, let's not read until
            current_line = 0;
            read_block++;
            current_block_write++;
            if (current_block_write == number_blocks) {
              current_block_write=0;
			}
#pragma AP dependence variable=current_block_write intra false
          }
        }
        counter_internal_block++; // = (counter_internal_block +1) % max_cycles;
        if (counter_internal_block == (max_cycles-1)) {
          counter_internal_block = 0;
        }
      }
    } // End base_iter
	read_block = 0;
  } // End count_image
} // End generator

/**
 * \brief Sliding Window unit that produces output vectors for feeding
 * a Vector_Vector_Activate_Batch, implementing the im2col algorithm for depthwise separable convolutions. To be used when kernel is not square
 *
 * \tparam ConvKernelDim_x    	Dimension of the convolutional kernel - x axis
 * \tparam ConvKernelDim_y    	Dimension of the convolutional kernel - y axis
 * \tparam IFMChannels      	Number of Input Feature Maps
 * \tparam Input_precision  	Number bits per pixel
 * \tparam IFMDim_x          	Width of the Input Feature Map
 * \tparam IFMDim_y           	Height of the Input Feature Map
 * \tparam OFMDim_x           	Width of the Output Feature Map
 * \tparam OFMDim_y           	Height of the Output Feature Map
 * \tparam SIMD             	Number of input columns computed in parallel
 * \tparam Stride_x           	Stride of the convolutional kernel - x axis
 * \tparam Stride_y          	Stride of the convolutional kernel - y axis
 * \tparam R          	  		Datatype for the resource used for FPGA implementation of the SWG  - safely deducible from the parameters
 *
 * \param in                	Input stream
 * \param out               	Output stream
 * \param numReps           	Number of time the function has to be repeatedly executed (e.g. number of images)
 * \param r			  			Resource type for the hardware implementation of the memory block
 */
template<unsigned int ConvKernelDim_x,
		 unsigned int ConvKernelDim_y,
		 unsigned int IFMChannels,
		 unsigned int Input_precision,
		 unsigned int IFMDim_x,
		 unsigned int IFMDim_y,
		 unsigned int OFMDim_x,
		 unsigned int OFMDim_y,
		 unsigned int SIMD,
		 unsigned int Stride_x,
		 unsigned int Stride_y,
		 typename R>
void ConvolutionInputGenerator_NonSquare_dws(
		hls::stream<ap_uint<SIMD*Input_precision> > & in,
		hls::stream<ap_uint<SIMD*Input_precision> > & out,
		const unsigned int numReps,
		R const &r) {
  static_assert(IFMChannels % SIMD == 0, "");
  const unsigned int multiplying_factor = IFMChannels/SIMD;
  const unsigned int number_blocks = ConvKernelDim_y/Stride_y + 1 ;
  ap_uint<SIMD*Input_precision> inputBuf[number_blocks][Stride_x * IFMDim_x * multiplying_factor];

#pragma HLS ARRAY_PARTITION variable=inputBuf complete dim=1
  memory_resource(inputBuf, r);
  const unsigned int cycles_write_block = (OFMDim_x * ConvKernelDim_x * ConvKernelDim_y * multiplying_factor);
  const unsigned int cycles_read_block = Stride_x * IFMDim_x * multiplying_factor;
  const unsigned int max_cycles = std::max(cycles_write_block,cycles_read_block);
  const unsigned int baseIter = IFMDim_x * ConvKernelDim_y * multiplying_factor// Initial buffer
			                  + OFMDim_y * std::max(cycles_write_block,cycles_read_block);
  unsigned int counter_internal_block = 0;
  unsigned int current_block_write = 0;
  unsigned int next_block_write = 0;
  unsigned int current_line = 0;
  unsigned int read_block = 0;
  unsigned int inp = 0, ofm_y = 0, ofm_x = 0, k_y = 0, k_x = 0, count_simd =0;
#pragma HLS reset variable=inp
  for (unsigned int count_image = 0; count_image < numReps; count_image++) {
    for (unsigned int i = 0; i < baseIter; i++) {
#pragma HLS pipeline style=flp II=1
      if (inp < IFMDim_x * ConvKernelDim_y *multiplying_factor) {// Initial buffer of ConvKernelDim lines
        ap_uint<SIMD*Input_precision> inElem;
        inElem = in.read();
        inputBuf[current_block_write][current_line] = inElem;
        current_line++;
        inp++;
        if (current_line == Stride_x * IFMDim_x * multiplying_factor ) {
          current_line = 0;
          current_block_write++;
          if (current_block_write == number_blocks) {
            current_block_write=0;
          }
          read_block++;
          counter_internal_block = 0;
        }
      } else {
        if (counter_internal_block < cycles_write_block-1) { // We are writing output, MMV IFMChan per cycle
          unsigned int current_block_read = (current_block_write + 1 + k_y / Stride_y);
          if (current_block_read >= number_blocks) {
            current_block_read-= number_blocks;
		  }
          unsigned int current_line_in_block = ((k_y%Stride_y) * IFMDim_y + ofm_x*Stride_x + k_x)*multiplying_factor + count_simd;
          ap_uint<SIMD*Input_precision> outElem = inputBuf[current_block_read][(current_line_in_block)];
          out.write(outElem);
		  k_x++;
		  if (k_x == ConvKernelDim_x) {
		    k_x = 0;
		    k_y++;
		    if (k_y == ConvKernelDim_y) {
			  k_y = 0;
			  count_simd++;
			  if (count_simd == multiplying_factor) {
			    count_simd=0;
			    ofm_x ++;
			    if (ofm_x == OFMDim_x) {
			      ofm_x = 0;
			      ofm_y++;
			      if (ofm_y == OFMDim_y) {
				    ofm_y = 0;
				    inp = 0;
                  }
                }
              }
            }
          }
        }
        if ((counter_internal_block < cycles_read_block-1) && (read_block<IFMDim_y/Stride_y)) { // In parallel we write in the buffer, in the current block write if we still need to
          ap_uint<SIMD*Input_precision> inElem;
          inElem = in.read();
          inputBuf[current_block_write][current_line] = inElem;
#pragma AP dependence variable=inputBuf intra false
#pragma AP dependence variable=inputBuf inter false
          current_line++;
          if (current_line == Stride_x * IFMDim_x * multiplying_factor) {// We read the whole block, we change the next block in which we want to we
            // We filled up a block, let's not read until
            current_line = 0;
            read_block++;
            current_block_write++;
            if (current_block_write == number_blocks) {
              current_block_write=0;
			}
#pragma AP dependence variable=current_block_write intra false
          }
        }
        counter_internal_block++; // = (counter_internal_block +1) % max_cycles;
        if (counter_internal_block == (max_cycles-1)) {
          counter_internal_block = 0;
        }
      }
    } // End base_iter
	read_block = 0;
  } // End count_image
} // End generator

/**
 * \brief Sliding Window unit that produces output vectors for feeding
 * a Matrix_Vector_Activate_Batch, implementing the im2col algorithm. To be used when kernel is not square and with dilation
 * NOTE: Dilation over the Y axis not yet supported
 *
 * \tparam ConvKernelDim_x    	Dimension of the convolutional kernel - x axis
 * \tparam ConvKernelDim_y    	Dimension of the convolutional kernel - y axis
 * \tparam IFMChannels      	Number of Input Feature Maps
 * \tparam Input_precision  	Number bits per pixel
 * \tparam IFMDim_x          	Width of the Input Feature Map
 * \tparam IFMDim_y           	Height of the Input Feature Map
 * \tparam OFMDim_x           	Width of the Output Feature Map
 * \tparam OFMDim_y           	Height of the Output Feature Map
 * \tparam SIMD             	Number of input columns computed in parallel
 * \tparam Stride_x           	Stride of the convolutional kernel - x axis
 * \tparam Stride_y          	Stride of the convolutional kernel - y axis
 * \tparam Dilation_x          	Dilation the convolutional kernel - x axis
 * \tparam Dilation_y          	Dilation the convolutional kernel - y axis
 * \tparam R          	  		Datatype for the resource used for FPGA implementation of the SWG  - safely deducible from the parameters
 *
 * \param in                	Input stream
 * \param out               	Output stream
 * \param numReps           	Number of time the function has to be repeatedly executed (e.g. number of images)
 * \param r			  			Resource type for the hardware implementation of the memory block
 */
template<unsigned int ConvKernelDim_x,
		 unsigned int ConvKernelDim_y,
		 unsigned int IFMChannels,
		 unsigned int Input_precision,
		 unsigned int IFMDim_x,
		 unsigned int IFMDim_y,
		 unsigned int OFMDim_x,
		 unsigned int OFMDim_y,
		 unsigned int SIMD,
		 unsigned int Stride_x,
		 unsigned int Stride_y,
		 unsigned int Dilation_x,
		 unsigned int Dilation_y,
		 typename R>
void ConvolutionInputGenerator_NonSquare_Dilated(
		hls::stream<ap_uint<SIMD*Input_precision> > & in,
		hls::stream<ap_uint<SIMD*Input_precision> > & out,
		const unsigned int numReps,
		R const &r) {
  static_assert(IFMChannels % SIMD == 0, "");
  static_assert(Dilation_y == 1, ""); // Dilation on the Y axes not yet supported, available only for API definition

  const unsigned int multiplying_factor = IFMChannels/SIMD;
  const unsigned int number_blocks = (ConvKernelDim_y*Dilation_y)/Stride_y + 1 ;
  ap_uint<SIMD*Input_precision> inputBuf[number_blocks][Stride_x * IFMDim_x * multiplying_factor];

#pragma HLS ARRAY_PARTITION variable=inputBuf complete dim=1
  memory_resource(inputBuf, r);
  const unsigned int cycles_write_block = (OFMDim_x * ConvKernelDim_x * ConvKernelDim_y * multiplying_factor);
  const unsigned int cycles_read_block = Stride_x * IFMDim_x * multiplying_factor;
  const unsigned int max_cycles = std::max(cycles_write_block,cycles_read_block);
  const unsigned int baseIter = IFMDim_x * ConvKernelDim_y * Dilation_y  * multiplying_factor// Initial buffer
			                  + OFMDim_y * std::max(cycles_write_block,cycles_read_block);
  unsigned int counter_internal_block = 0;
  unsigned int current_block_write = 0;
  unsigned int next_block_write = 0;
  unsigned int current_line = 0;
  unsigned int read_block = 0;
  unsigned int inp = 0, ofm_y = 0, ofm_x = 0, k_y = 0, k_x = 0, count_simd =0;
#pragma HLS reset variable=inp
  for (unsigned int count_image = 0; count_image < numReps; count_image++) {
    for (unsigned int i = 0; i < baseIter; i++) {
#pragma HLS pipeline style=flp II=1
      if (inp < IFMDim_x * ConvKernelDim_y * Dilation_y *multiplying_factor) {// Initial buffer of ConvKernelDim lines
        ap_uint<SIMD*Input_precision> inElem;
        inElem = in.read();
        inputBuf[current_block_write][current_line] = inElem;
        current_line++;
        inp++;
        if (current_line == Stride_x * IFMDim_x * multiplying_factor ) {
          current_line = 0;
          current_block_write++;
          if (current_block_write == number_blocks) {
            current_block_write=0;
          }
          read_block++;
          counter_internal_block = 0;
        }
      } else {
        if (counter_internal_block < cycles_write_block-1) { // We are writing output, IFMChan per cycle
          unsigned int current_block_read = (current_block_write + 1 + (k_y*Dilation_y) / Stride_y);
          if (current_block_read >= number_blocks) {
            current_block_read-= number_blocks;
		  }
          unsigned int current_line_in_block = ((ofm_x*Stride_x + k_x*Dilation_x)*multiplying_factor + count_simd);
          ap_uint<SIMD*Input_precision> outElem;
          outElem = inputBuf[current_block_read][(current_line_in_block)];
          out.write(outElem);
          count_simd++;
          if (count_simd == multiplying_factor) {
            count_simd=0;
            k_x++;
            if (k_x == ConvKernelDim_x) {
              k_x = 0;
              k_y++;
              if (k_y == ConvKernelDim_y) {
                k_y = 0;
                ofm_x ++;
                if (ofm_x == OFMDim_x) {
                  ofm_x = 0;
                  ofm_y++;
                  if (ofm_y == OFMDim_y) {
                    ofm_y = 0;
                    inp = 0;
                  }
                }
              }
            }
          }
        }
        if ((counter_internal_block < cycles_read_block-1) && (read_block<IFMDim_y/Stride_y)) { // In parallel we write in the buffer, in the current block write if we still need to
          ap_uint<SIMD*Input_precision> inElem;
          inElem = in.read();
          inputBuf[current_block_write][current_line] = inElem;
#pragma AP dependence variable=inputBuf intra false
#pragma AP dependence variable=inputBuf inter false
          current_line++;
          if (current_line == Stride_x * IFMDim_x * multiplying_factor) {// We read the whole block, we change the next block in which we want to we
            // We filled up a block, let's not read until
            current_line = 0;
            read_block++;
            current_block_write++;
            if (current_block_write == number_blocks) {
              current_block_write=0;
			}
#pragma AP dependence variable=current_block_write intra false
          }
        }
        counter_internal_block++; // = (counter_internal_block +1) % max_cycles;
        if (counter_internal_block == (max_cycles-1)) {
          counter_internal_block = 0;
        }
      }
    } // End base_iter
	read_block = 0;
  } // End count_image
} // End generator

/**
 * \brief Sliding Window unit that produces output vectors for feeding
 * a Matrix_Vector_Activate_Batch, implementing the im2col algorithm.
 * To be used only for 1D feature maps.
 * Feeds all pixels of the window in parallel for full SIMD unfolding of following layer.
 * NOTE: Currently restricted to: Stride = 1 and SIMD = IFMChannels
 *
 * \tparam ConvKernelDim    	Dimension of the convolutional kernel
 * \tparam IFMChannels      	Number of Input Feature Maps
 * \tparam Input_precision  	Number bits per pixel
 * \tparam IFMDim           	Height of the Input Feature Map
 * \tparam OFMDim           	Height of the Output Feature Map
 * \tparam Stride          	    Stride of the convolutional kernel
 * \tparam SIMD             	Number of input columns computed in parallel
 * \tparam R          	  		Datatype for the resource used for FPGA implementation of the SWG  - safely deducible from the parameters
 *
 * \param in                	Input stream
 * \param out               	Output stream
 * \param numReps           	Number of time the function has to be repeatedly executed (e.g. number of images)
 * \param r			  			      Resource type for the hardware implementation of the memory block
*/
template<unsigned int ConvKernelDim,
		 unsigned int IFMChannels,
		 unsigned int Input_precision,
		 unsigned int IFMDim,
		 unsigned int OFMDim,
		 unsigned int Stride,
		 unsigned int SIMD,
		 typename R>
void ConvolutionInputGenerator_1D_parallel(
		hls::stream<ap_uint<SIMD*Input_precision> > & in,
		hls::stream<ap_uint<ConvKernelDim*SIMD*Input_precision> > & out,
		const unsigned int numReps,
		R const &r) {

  static_assert(Stride == 1, "");
  static_assert(IFMChannels % SIMD == 0, "");
  const unsigned int number_blocks = ConvKernelDim + 1 ;
  ap_uint<SIMD*Input_precision> inputBuf[number_blocks];

#pragma HLS ARRAY_PARTITION variable=inputBuf complete
  //memory_resource(inputBuf, r); use reg regardless of setting
  const unsigned int cycles_write_block = 1;
  const unsigned int cycles_read_block = 1;
  const unsigned int max_cycles = std::max(cycles_write_block,cycles_read_block);
  const unsigned int baseIter = ConvKernelDim // Initial buffer
			                  + OFMDim * std::max(cycles_write_block,cycles_read_block);
  unsigned int current_block_write = 0;
  unsigned int next_block_write = 0;
  unsigned int read_block = 0;
  unsigned int inp = 0, ofm_y = 0, k_y = 0;
#pragma HLS reset variable=inp
  for (unsigned int count_image = 0; count_image < numReps; count_image++) {
    for (unsigned int i = 0; i < baseIter; i++) {
#pragma HLS pipeline style=flp II=1
      if (inp < ConvKernelDim) {// Initial buffer of ConvKernelDim lines
        ap_uint<SIMD*Input_precision> inElem;
        inElem = in.read();
        inputBuf[current_block_write] = inElem;

        inp++;

        current_block_write++;
        if (current_block_write == number_blocks) {
          current_block_write=0;
        }
        read_block++;
        
      } else {
        // READING from buffer

        ap_uint<ConvKernelDim*SIMD*Input_precision> outElem;

        for(int k_y=0; k_y<ConvKernelDim; k_y++)
        {
#pragma HLS UNROLL
          unsigned int current_block_read = (current_block_write + 1 + k_y);
          if (current_block_read >= number_blocks) {
            current_block_read-= number_blocks;
          }
          outElem((k_y+1)*SIMD*Input_precision-1, k_y*SIMD*Input_precision) = inputBuf[current_block_read];
        }

        out.write(outElem);

        ofm_y++;
        if (ofm_y == OFMDim) {
          ofm_y = 0;
          inp = 0;
        }
        
        if (read_block<IFMDim) { 
          // WRITING to buffer
          ap_uint<SIMD*Input_precision> inElem;
          inElem = in.read();
          inputBuf[current_block_write] = inElem;
#pragma AP dependence variable=inputBuf intra false
#pragma AP dependence variable=inputBuf inter false
            
          read_block++;
          current_block_write++;
          if (current_block_write == number_blocks) {
            current_block_write=0;
			    }
#pragma AP dependence variable=current_block_write intra false
          
        }
      }
    } // End base_iter
	read_block = 0;
  } // End count_image
} // End generator

/**
 * \brief Sliding Window unit that produces output vectors for feeding
 * a Vector_Vector_Activate_Batch, implementing the im2col algorithm. To be used with 1D kernels
 *
 * \tparam ConvKernelDim_x    	Dimension of the convolutional kernel - x axis
 * \tparam IFMChannels      	Number of Input Feature Maps
 * \tparam Input_precision  	Number bits per pixel
 * \tparam IFMDim_x          	Width of the Input Feature Map
 * \tparam OFMDim_x           	Width of the Output Feature Map
 * \tparam Stride_x           	Stride of the convolutional kernel - x axis
 * \tparam Dilation_x           Dilation of the convolutional kernel - x axis
 * \tparam SIMD             	Number of input columns computed in parallel
 * \tparam R          	  		Datatype for the resource used for FPGA implementation of the SWG  - safely deducible from the parameters
 *
 * \param in                	Input stream
 * \param out               	Output stream
 * \param numReps           	Number of time the function has to be repeatedly executed (e.g. number of images)
 * \param r			  			Resource type for the hardware implementation of the memory block
 */
template<unsigned int ConvKernelDim_x,
		 unsigned int IFMChannels,
		 unsigned int Input_precision,
		 unsigned int IFMDim_x,
		 unsigned int OFMDim_x,
		 unsigned int Stride_x,
         unsigned int Dilation_x,
		 unsigned int SIMD,
		 typename R>
void ConvolutionInputGenerator_1D_dws_naive(
		hls::stream<ap_uint<SIMD*Input_precision> > & in,
		hls::stream<ap_uint<SIMD*Input_precision> > & out,
		const unsigned int numReps,
		R const &r) {
  static_assert(IFMChannels % SIMD == 0, "");

  constexpr unsigned multiplying_factor = IFMChannels / SIMD;
  constexpr unsigned cycles_write_block = OFMDim_x * ConvKernelDim_x * multiplying_factor;
  constexpr unsigned cycles_read_block = IFMDim_x * multiplying_factor;
  ap_uint<SIMD*Input_precision> inputBuf[cycles_read_block];
  memory_resource(inputBuf, r);
  constexpr unsigned baseIter = cycles_read_block // Initial buffer
			                  + cycles_write_block;
  unsigned int current_line = 0;
  unsigned int inp = 0, ofm_x = 0, k_x = 0, count_simd =0;
#pragma HLS reset variable=inp
  for (unsigned int count_image = 0; count_image < numReps; count_image++) {
    for (unsigned int i = 0; i < baseIter; i++) {
#pragma HLS pipeline style=flp II=1
      if (inp < cycles_read_block) {// Initial buffer of ConvKernelDim lines
        ap_uint<SIMD*Input_precision> inElem;
        inElem = in.read();
		inputBuf[current_line] = inElem;
        current_line++;
        inp++;
      }
      else {
            unsigned int current_line_in_block = (ofm_x * Stride_x + k_x * Dilation_x) * multiplying_factor + count_simd;
            ap_uint<SIMD*Input_precision> outElem = inputBuf[current_line_in_block];
            out.write(outElem);
            k_x++;
            if (k_x == ConvKernelDim_x) {
                k_x = 0;
                count_simd++;
                if (count_simd == multiplying_factor) {
                    count_simd=0;
                    ofm_x++;
                    if (ofm_x == OFMDim_x) {
                        ofm_x = 0;
                        inp = 0;
                    }
                }
            }
      } // End else
    } // End base_iter
  } // End image
}

/**
 * \brief Sliding Window unit that produces output vectors for feeding
 * a Vector_Vector_Activate_Batch, implementing the im2col algorithm. To be used with 1D kernels
 *
 * \tparam ConvKernelDim_x    	Dimension of the convolutional kernel - x axis
 * \tparam IFMChannels      	Number of Input Feature Maps
 * \tparam Input_precision  	Number bits per pixel
 * \tparam IFMDim_x          	Width of the Input Feature Map
 * \tparam OFMDim_x           	Width of the Output Feature Map
 * \tparam Stride_x           	Stride of the convolutional kernel - x axis
 * \tparam SIMD             	Number of input columns computed in parallel
 * \tparam R          	  		Datatype for the resource used for FPGA implementation of the SWG  - safely deducible from the parameters
 *
 * \param in                	Input stream
 * \param out               	Output stream
 * \param numReps           	Number of time the function has to be repeatedly executed (e.g. number of images)
 * \param r			  			Resource type for the hardware implementation of the memory block
 */
template<
	unsigned  ConvKernelDim_x,
	unsigned  IFMChannels,
	unsigned  Input_precision,
	unsigned  IFMDim_x,
	unsigned  OFMDim_x,
	unsigned  Stride_x,
	unsigned  SIMD,
	typename  R		// Memory resource selector
>
void ConvolutionInputGenerator_1D(
	hls::stream<ap_uint<SIMD*Input_precision>> &in,
	hls::stream<ap_uint<SIMD*Input_precision>> &out,
	unsigned const  numReps,
	R const &r
) {
	static_assert((IFMChannels % SIMD) == 0, "SIMD parallelism must divide the number of IFM channels");
	static_assert(OFMDim_x == ((IFMDim_x - ConvKernelDim_x) / Stride_x + 1), "Unexpected OFM dimension");

	constexpr unsigned  SIMD_COUNT  = IFMChannels / SIMD;
	constexpr unsigned  BUFFER_SIZE = (ConvKernelDim_x - 1) * SIMD_COUNT;
	constexpr unsigned  OUTPUT_SIZE = OFMDim_x * ConvKernelDim_x * SIMD_COUNT;
	constexpr unsigned  INPUT_SIZE = IFMDim_x * SIMD_COUNT;
	constexpr unsigned  WINDOW_SIZE = ConvKernelDim_x * SIMD_COUNT;
	constexpr unsigned  OCNT_INITIAL = BUFFER_SIZE + (Stride_x - 1);

	ap_uint<SIMD*Input_precision>  buffer[BUFFER_SIZE];
	memory_resource(buffer, r);

	for(unsigned  count_image = 0; count_image < numReps; count_image++) {
		signed  ocnt = OCNT_INITIAL < WINDOW_SIZE ? OCNT_INITIAL : -1;
		unsigned  wp = 0;
		unsigned  rp = 0;
		unsigned  offset = 0;
		unsigned  inp_count = 0;
		for(unsigned  i = 0; i < 1+OUTPUT_SIZE; i++) {
#pragma HLS pipeline style=flp II=1
			bool const  re = i > 0;
			bool const  we = (i < WINDOW_SIZE) || (ocnt < SIMD_COUNT * Stride_x);
			if(re) {
				out.write(buffer[rp]);
				if(++offset == WINDOW_SIZE){
					offset = 0;
					rp += 1 + SIMD_COUNT * (Stride_x - 1);
					if(rp >= BUFFER_SIZE)  rp -= BUFFER_SIZE;
				}
				else{ // Explicit else-block required to work around bug in RTL simulation
					if(++rp >= BUFFER_SIZE)  rp -= BUFFER_SIZE;
				}
				if(++ocnt == WINDOW_SIZE)  ocnt = 0;
			}
			if(we) {
				if (++inp_count <= INPUT_SIZE){
					buffer[wp] = in.read();
					if(++wp == BUFFER_SIZE)  wp = 0;
				}
			}
		}
	}
}

/**
 * \brief Sliding Window unit that produces output vectors for feeding
 * a Vector_Vector_Activate_Batch, implementing the im2col algorithm. To be used with 1D kernels
 *
 * \tparam ConvKernelDim_x    	Dimension of the convolutional kernel - x axis
 * \tparam IFMChannels      	Number of Input Feature Maps
 * \tparam Input_precision  	Number bits per pixel
 * \tparam IFMDim_x          	Width of the Input Feature Map
 * \tparam OFMDim_x           	Width of the Output Feature Map
 * \tparam SIMD             	Number of input columns computed in parallel
 * \tparam R          	  		Datatype for the resource used for FPGA implementation of the SWG  - safely deducible from the parameters
 *
 * \param in                	Input stream
 * \param out               	Output stream
 * \param numReps           	Number of time the function has to be repeatedly executed (e.g. number of images)
 * \param r			  			Resource type for the hardware implementation of the memory block
 */
template<
	unsigned  ConvKernelDim_x,
	unsigned  IFMChannels,
	unsigned  Input_precision,
	unsigned  IFMDim_x,
	unsigned  OFMDim_x,
	unsigned  SIMD,
	typename  R		// Memory resource selector
>
void ConvolutionInputGenerator_1D_dws(
	hls::stream<ap_uint<SIMD*Input_precision>> &in,
	hls::stream<ap_uint<SIMD*Input_precision>> &out,
	unsigned const  numReps,
	R const &r
) {
	static_assert((IFMChannels % SIMD) == 0, "SIMD parallelism must divide the number of IFM channels");
	static_assert(OFMDim_x == (IFMDim_x-ConvKernelDim_x+1), "Unexpected OFM dimension");

	constexpr unsigned  SIMD_COUNT  = IFMChannels / SIMD;
	constexpr unsigned  BUFFER_SIZE = ConvKernelDim_x * SIMD_COUNT;
	constexpr unsigned  OUTPUT_SIZE = OFMDim_x * ConvKernelDim_x * SIMD_COUNT;
	constexpr unsigned  INPUT_SIZE = IFMDim_x * SIMD_COUNT;
	constexpr unsigned  READ_CYCLES = SIMD_COUNT * (ConvKernelDim_x- 1) - (ConvKernelDim_x - 1);

	ap_uint<SIMD*Input_precision>  buffer[BUFFER_SIZE];
	memory_resource(buffer, r);

	for(unsigned  count_image = 0; count_image < numReps; count_image++) {
		unsigned  ocnt = SIMD_COUNT;
		unsigned  wp = 0;
		unsigned  rp = 0;
		unsigned  inp_count = 0;
		unsigned  wcnt = 0;
		for(unsigned  i = 0; i < 1 + READ_CYCLES + OUTPUT_SIZE; i++) {
#pragma HLS pipeline style=flp II=1
			bool const  re = i > READ_CYCLES;
			bool const  we = (i < BUFFER_SIZE) || (ocnt < SIMD_COUNT);
			if(re) {
				out.write(buffer[rp]);
				if(++wcnt == ConvKernelDim_x){
					rp += SIMD_COUNT + 1;
					wcnt = 0;
				}
				else{
					rp += SIMD_COUNT;
				}
				if(rp >= BUFFER_SIZE) rp -= BUFFER_SIZE;
				if(++ocnt == BUFFER_SIZE)  ocnt = 0;
			}
			if(we) {
				if(++inp_count <= INPUT_SIZE){
					buffer[wp] = in.read();
					if(++wp == BUFFER_SIZE)  wp = 0;
				}
			}
		}
	}
}

/**
 * \brief Sliding Window unit that produces output vectors for feeding
 * a Vector_Vector_Activate_Batch, implementing the im2col algorithm. To be used with 1D kernels
 *
 * \tparam ConvKernelDim_x    	Dimension of the convolutional kernel - x axis
 * \tparam IFMChannels      	Number of Input Feature Maps
 * \tparam Input_precision  	Number bits per pixel
 * \tparam IFMDim_x          	Width of the Input Feature Map
 * \tparam OFMDim_x           	Width of the Output Feature Map
 * \tparam Stride_x           	Stride of the convolutional kernel - x axis
 * \tparam SIMD             	Number of input columns computed in parallel
 * \tparam R          	  		Datatype for the resource used for FPGA implementation of the SWG  - safely deducible from the parameters
 *
 * \param in                	Input stream
 * \param out               	Output stream
 * \param numReps           	Number of time the function has to be repeatedly executed (e.g. number of images)
 * \param r			  			Resource type for the hardware implementation of the memory block
 */
template<
	unsigned  ConvKernelDim_x,
	unsigned  IFMChannels,
	unsigned  Input_precision,
	unsigned  IFMDim_x,
	unsigned  OFMDim_x,
	unsigned  Stride_x,
	unsigned  SIMD,
	typename  R		// Memory resource selector
>
void ConvolutionInputGenerator_1D_dws_stride(
	hls::stream<ap_uint<SIMD*Input_precision>> &in,
	hls::stream<ap_uint<SIMD*Input_precision>> &out,
	unsigned const  numReps,
	R const &r
) {
	static_assert((IFMChannels % SIMD) == 0, "SIMD parallelism must divide the number of IFM channels");
	static_assert(OFMDim_x == ((IFMDim_x - ConvKernelDim_x) / Stride_x + 1), "Unexpected OFM dimension");

	constexpr unsigned  SIMD_COUNT  = IFMChannels / SIMD;
	constexpr unsigned  BUFFER_SIZE = ConvKernelDim_x * SIMD_COUNT;
	constexpr unsigned  OUTPUT_SIZE = OFMDim_x * ConvKernelDim_x * SIMD_COUNT;
	constexpr unsigned  INPUT_SIZE = IFMDim_x * SIMD_COUNT;
	constexpr unsigned  READ_CYCLES = SIMD_COUNT * (ConvKernelDim_x- 1) - (ConvKernelDim_x - 1);

	ap_uint<SIMD*Input_precision>  buffer[BUFFER_SIZE];
	memory_resource(buffer, r);

	for(unsigned  count_image = 0; count_image < numReps; count_image++) {
		unsigned  ocnt = SIMD_COUNT;
		unsigned  wp = 0;
		unsigned  rp = 0;
		unsigned  offset = 0;
		unsigned  inp_count = 0;
		unsigned  wcnt = 0;
		for(unsigned  i = 0; i < 1 + READ_CYCLES + OUTPUT_SIZE; i++) {
#pragma HLS pipeline style=flp II=1
			bool const  re = i > READ_CYCLES;
			bool const  we = (i < BUFFER_SIZE) || (ocnt < SIMD_COUNT * Stride_x);
			if(re) {
				out.write(buffer[rp]);
				if(++wcnt == ConvKernelDim_x){
					if(++offset == SIMD_COUNT){
						rp += Stride_x * SIMD_COUNT + 1;
						offset = 0;
					}
					else{
						rp += SIMD_COUNT + 1;
					}
					wcnt = 0;
				}
				else{
					rp += SIMD_COUNT;
				}
				if(rp >= BUFFER_SIZE) rp -= BUFFER_SIZE;
				if(++ocnt == BUFFER_SIZE)  ocnt = 0;
			}
			if(we) {
				if(++inp_count <= INPUT_SIZE){
					buffer[wp] = in.read();
					if(++wp == BUFFER_SIZE)  wp = 0;
				}
			}
		}
	}
}


#endif<|MERGE_RESOLUTION|>--- conflicted
+++ resolved
@@ -1201,7 +1201,6 @@
 		hls::stream<ap_uint<SIMD*Input_precision> > & in,
 		hls::stream<ap_uint<SIMD*Input_precision> > & out,
 		const unsigned int numReps) {
-<<<<<<< HEAD
 static_assert(IFMChannels % SIMD == 0);
 constexpr unsigned COUNTER_WIDTH = clog2<Stride-1>::value + 1;
 constexpr unsigned COUNTER_RESET = Stride - 2;
@@ -1215,13 +1214,6 @@
 				const bool keep_x = counter_x < 0;
 				counter_x = keep_x ? ap_int<COUNTER_WIDTH>(COUNTER_RESET) : ap_int<COUNTER_WIDTH>(counter_x - 1);
 				l4:for (unsigned int count_simd = 0; count_simd < IFMChannels/SIMD; count_simd++) {
-=======
-static_assert(IFMChannels % SIMD == 0, "");
-	for (unsigned int im=0; im<numReps; im++) {
-		for (unsigned int y = 0; y < IFMDim; y++) {
-			for (unsigned int x = 0; x < IFMDim; x++) {
-				for (unsigned int count_simd =0; count_simd < IFMChannels/SIMD; count_simd++) {
->>>>>>> 8b00b73a
 #pragma HLS pipeline style=flp II=1
 					ap_uint<SIMD*Input_precision> inElem = in.read();
 					if (keep_y && keep_x) {
