/******************************************************************************
 *  Copyright (c) 2019, Xilinx, Inc.
 *  Copyright (c) 2022, Advanced Micro Devices, Inc.
 *  All rights reserved.
 *
 *  Redistribution and use in source and binary forms, with or without
 *  modification, are permitted provided that the following conditions are met:
 *
 *  1.  Redistributions of source code must retain the above copyright notice,
 *     this list of conditions and the following disclaimer.
 *
 *  2.  Redistributions in binary form must reproduce the above copyright
 *      notice, this list of conditions and the following disclaimer in the
 *      documentation and/or other materials provided with the distribution.
 *
 *  3.  Neither the name of the copyright holder nor the names of its
 *      contributors may be used to endorse or promote products derived from
 *      this software without specific prior written permission.
 *
 *  THIS SOFTWARE IS PROVIDED BY THE COPYRIGHT HOLDERS AND CONTRIBUTORS "AS IS"
 *  AND ANY EXPRESS OR IMPLIED WARRANTIES, INCLUDING, BUT NOT LIMITED TO,
 *  THE IMPLIED WARRANTIES OF MERCHANTABILITY AND FITNESS FOR A PARTICULAR
 *  PURPOSE ARE DISCLAIMED. IN NO EVENT SHALL THE COPYRIGHT HOLDER OR
 *  CONTRIBUTORS BE LIABLE FOR ANY DIRECT, INDIRECT, INCIDENTAL, SPECIAL,
 *  EXEMPLARY, OR CONSEQUENTIAL DAMAGES (INCLUDING, BUT NOT LIMITED TO,
 *  PROCUREMENT OF SUBSTITUTE GOODS OR SERVICES; LOSS OF USE, DATA, OR PROFITS;
 *  OR BUSINESS INTERRUPTION). HOWEVER CAUSED AND ON ANY THEORY OF LIABILITY,
 *  WHETHER IN CONTRACT, STRICT LIABILITY, OR TORT (INCLUDING NEGLIGENCE OR
 *  OTHERWISE) ARISING IN ANY WAY OUT OF THE USE OF THIS SOFTWARE, EVEN IF
 *  ADVISED OF THE POSSIBILITY OF SUCH DAMAGE.
 *
 ******************************************************************************/
 
/******************************************************************************
 *
 *  Authors: Giulio Gambardella <giuliog@xilinx.com>
 *           Thomas B. Preusser <thomas.preusser@utexas.edu>
 *             Marie-Curie Fellow, Xilinx Ireland, Grant Agreement No. 751339
 *           Christoph Doehring <cdoehrin@xilinx.com>
 *           Felix Jentzsch <felixj@xilinx.com>
 *
 *
 *  Library of templated HLS functions for QNN deployment. 
 *
 ******************************************************************************/

#ifndef MAXPOOL_H
#define MAXPOOL_H
 
#include <limits>

#include "interpret.hpp"
#include "utils.hpp"

/**
 * \brief   Max Pool implementation for Binarized values 
 * 
 * This function performes the maxpool for binary inputs, and works with kernel and stride being equal 
 *
 * \tparam     ImgDim       Width and Heigth of the Input Feature Map (assumed square)
 * \tparam     PoolDim      Dimension of the Max Pool kernel (assumed square)
 * \tparam     NumChannels  Number of Input Feature Maps
 *
 * \param      in           Input stream
 * \param      out          Output stream
 *
 */
template<unsigned int ImgDim, unsigned int PoolDim, unsigned int NumChannels>
void StreamingMaxPool(hls::stream<ap_uint<NumChannels> > & in,
        hls::stream<ap_uint<NumChannels> > & out) {
  static_assert(ImgDim % PoolDim == 0, "");
  // need buffer space for a single maxpooled row of the image
  ap_uint<NumChannels> buf[ImgDim / PoolDim];
  for(unsigned int i = 0; i < ImgDim / PoolDim; i++) {
#pragma HLS UNROLL
    buf[i] = 0;
  }

  for (unsigned int yp = 0; yp < ImgDim / PoolDim; yp++) {
    for (unsigned int ky = 0; ky < PoolDim; ky++) {
      for (unsigned int xp = 0; xp < ImgDim / PoolDim; xp++) {
#pragma HLS pipeline style=flp II=1
        ap_uint<NumChannels> acc = 0;
        for (unsigned int kx = 0; kx < PoolDim; kx++) {
          acc = acc | in.read();
        }
        // pool with old value in row buffer
        buf[xp] |= acc;
      }
    }
    for (unsigned int outpix = 0; outpix < ImgDim / PoolDim; outpix++) {
#pragma HLS pipeline style=flp II=1
      out.write(buf[outpix]);
      // get buffer ready for next use
      buf[outpix] = 0;
    }
  }
}

/**
 * \brief   Max Pool implementation for Binarized values on multiple images
 *
 * This function performes the maxpool for binary inputs, and works with kernel and stride being equal 
 * 
 * \tparam ImgDim       Width and Heigth of the Input Feature Map (assumed square)
 * \tparam PoolDim      Dimension of the Max Pool kernel (assumed square)
 * \tparam NumChannels  Number of Input Feature Maps
 *
 * \param in            Input stream
 * \param out           Output stream
 * \param numReps       Number of time the function has to be repeatedly executed (e.g. number of images)
 *
 */
template<unsigned int ImgDim, unsigned int PoolDim, unsigned int NumChannels>
void StreamingMaxPool_Batch(hls::stream<ap_uint<NumChannels> > & in,
        hls::stream<ap_uint<NumChannels> > & out, unsigned int numReps) {
  for (unsigned int rep = 0; rep < numReps; rep++) {
    StreamingMaxPool<ImgDim, PoolDim, NumChannels>(in, out);
  }
}


/**
 * \brief   Max Pool implementation for non Binarized values 
 *
 * This function performes the maxpool for non-binary inputs, and works with kernel and stride being equal 
 * 
 * \tparam ImgDim       Width and Heigth of the Input Feature Map (assumed square)
 * \tparam PoolDim      Dimension of the Max Pool kernel (assumed square)
 * \tparam NumChannels  Number of Input Feature Maps
 * \tparam ActType      DataType of the input activation (as used in the comparison)
 * \tparam min_value    Minimum value possible with the given ActType, used to initialize the value before the comparison
 * \tparam StreamW      Width of the input and output stream
 * 
 * \param in            Input stream
 * \param out           Output stream
 *
 */
template<unsigned int ImgDim, unsigned int PoolDim, unsigned int NumChannels, typename ActType, int min_value, 
        int StreamW 
        >
void StreamingMaxPool_Precision(hls::stream<ap_uint<StreamW> > & in,
        hls::stream<ap_uint<StreamW> > & out) {
  static_assert(ImgDim % PoolDim == 0, "");
  // need buffer space for a single maxpooled row of the image
  ActType buf[ImgDim / PoolDim][NumChannels];
#pragma HLS ARRAY_PARTITION variable=buf complete dim=2
  for(unsigned int i = 0; i < ImgDim / PoolDim; i++) {
    for(unsigned int ch = 0; ch<NumChannels; ch++){
#pragma HLS UNROLL
      buf[i][ch] = min_value; //std::numeric_limits<ActType>::min();
    }
  }
  ap_uint<StreamW> inputData,outputData;
  for (unsigned int yp = 0; yp < ImgDim / PoolDim; yp++) {
    for (unsigned int ky = 0; ky < PoolDim; ky++) {
      for (unsigned int xp = 0; xp < ImgDim / PoolDim; xp++) {
        // Change to comparator 
        for (unsigned int kx = 0; kx < PoolDim; kx++) {
#pragma HLS pipeline style=flp II=1
          inputData = in.read();
          for(unsigned int ch = 0; ch<NumChannels; ch++){
#pragma HLS UNROLL                      
            unsigned int lowBit = ch * ActType::width;
            unsigned int highBit = (ch+1) * ActType::width -1;
            ActType channeldata = inputData(highBit, lowBit);                   
            ActType oldMax = buf[xp][ch];               
            if(channeldata > oldMax){
              buf[xp][ch] = channeldata;
            }
          }
        }
      }
    }
    for (unsigned int outpix = 0; outpix < ImgDim / PoolDim; outpix++) {
      for(unsigned int ch = 0; ch < NumChannels; ch++){
#pragma HLS UNROLL
        unsigned int lowBit = ch * ActType::width;
        unsigned int highBit = (ch+1) * ActType::width -1;  
        outputData(highBit, lowBit) = buf[outpix][ch];
        // get buffer ready for next use
        buf[outpix][ch] = min_value;
      }
      out.write(outputData);
    }
  }
}

/**
 * \brief   Max Pool implementation for non binarized values on multiple images
 *
 * This function performes the maxpool for non binary inputs, and works with kernel and stride being equal 
 * 
 * \tparam ImgDim       Width and Heigth of the Input Feature Map (assumed square)
 * \tparam PoolDim      Dimension of the Max Pool kernel (assumed square)
 * \tparam NumChannels  Number of Input Feature Maps
 * \tparam ActType      DataType of the input activation (as used in the comparison)
 * \tparam min_value    Minimum value possible with the given ActType, used to initialize the value before the comparison
 * \tparam StreamW      Width of the input and output stream
 * 
 * \param in            Input stream
 * \param out           Output stream
 * \param numReps       Number of time the function has to be repeatedly executed (e.g. number of images)
 *
 */
template<unsigned int ImgDim, unsigned int PoolDim, unsigned int NumChannels, typename ActType, int min_value, 
        int InStreamW, int OutStreamW  // safely deducible (stream width must be int though!)
        >
void StreamingMaxPool_Precision_Batch(hls::stream<ap_uint<InStreamW> > & in,
        hls::stream<ap_uint<OutStreamW> > & out, unsigned int numReps) {
#pragma HLS INLINE
  unsigned const  InpPerImage = ImgDim*ImgDim*NumChannels*ActType::width/InStreamW ;
  unsigned const  OutPerImage = ImgDim*ImgDim / (PoolDim*PoolDim);
  hls::stream<ap_uint<NumChannels*ActType::width> > wa_in("StreamingMaxPool_Precision_Batch.wa_in");
  hls::stream<ap_uint<NumChannels*ActType::width> > mvOut("StreamingMaxPool_Precision_Batch.mvOut");
  StreamingDataWidthConverter_Batch<InStreamW, NumChannels*ActType::width, InpPerImage>(in, wa_in, numReps);
  for (unsigned int rep = 0; rep < numReps; rep++) {
    StreamingMaxPool_Precision<ImgDim, PoolDim, NumChannels, ActType, min_value>
      (static_cast<hls::stream<ap_uint<NumChannels*ActType::width>>&>(wa_in), 
      static_cast<hls::stream<ap_uint<NumChannels*ActType::width>>&>(mvOut));
  }
  StreamingDataWidthConverter_Batch<NumChannels*ActType::width, OutStreamW, OutPerImage>(mvOut, out, numReps);

}


/**
 * \brief   1D Max Pool implementation for non Binarized values 
 *
 * This function performes the maxpool for non-binary inputs, and works with kernel and stride being equal 
 * 
 * \tparam ImgDim        Length of the Input Feature Map
 * \tparam PoolDim       Dimension of the Max Pool kernel
 * \tparam NumChannels   Number of Input Feature Maps
 * \tparam PE            Number of input rows (channels) computed in parallel
 * \tparam OutputSize    Length of the Output Feature Map
 * \tparam ActType       DataType of the input activation (as used in the comparison)
 * \tparam min_value     Minimum value possible with the given ActType, used to initialize the value before the comparison
 * 
 * \param in             Input stream
 * \param out            Output stream
 *
 */

template<unsigned int ImgDim, unsigned int PoolDim, unsigned int NumChannels, unsigned int PE,
        unsigned int OutputSize, typename ActType, int min_value
        >
void StreamingMaxPool_Precision_1d(hls::stream<ap_uint<PE*ActType::width> > & in,
        hls::stream<ap_uint<PE*ActType::width> > & out) {
  static_assert(NumChannels % PE == 0, "");
  constexpr unsigned NF = NumChannels / PE;
  constexpr unsigned REMAINDER_PIXELS = ImgDim > PoolDim * OutputSize ? ImgDim - OutputSize * PoolDim : 0;
  
  // need buffer space for a single maxpooled pixel of the image
  ActType buf[NF][PE];
#pragma HLS ARRAY_PARTITION variable=buf complete dim=2

  for(unsigned int ch = 0; ch < NF; ch++){
#pragma HLS pipeline style=flp II=1
    for(unsigned int p = 0; p < PE; p++){
#pragma HLS UNROLL
        buf[ch][p] = min_value;
    }
  }

  ap_uint<PE*ActType::width> inputData,outputData;
  unsigned input_count = 0;
  for (unsigned int xp = 0; xp < OutputSize; xp++) {
    // Change to comparator
    for (unsigned int kx = 0; kx < PoolDim; kx++) {
      if (input_count++ < ImgDim){
        for (unsigned int ch = 0; ch < NF; ch++){
#pragma HLS pipeline style=flp II=1
          inputData = in.read();
          for(unsigned int p = 0; p < PE; p++){
#pragma HLS UNROLL
            unsigned const lowBit = p * ActType::width;
            unsigned const highBit = (p+1) * ActType::width -1;
            ActType const channeldata = inputData(highBit, lowBit);
            ActType const oldMax = buf[ch][p];
            if(channeldata > oldMax){
              buf[ch][p] = channeldata;
            }
          }
        }
      }
    }
    for(unsigned int ch = 0; ch < NF; ch++){
#pragma HLS pipeline style=flp II=1
      for(unsigned int p = 0; p < PE; p++){
#pragma HLS UNROLL
        unsigned const lowBit = p * ActType::width;
        unsigned const highBit = (p+1) * ActType::width -1;
        outputData(highBit, lowBit) = buf[ch][p];
        // get buffer ready for next use
        buf[ch][p] = min_value;
      }
      out.write(outputData);
    }
  }

  for (unsigned int r = 0; r < REMAINDER_PIXELS*NF; r++){
#pragma HLS pipeline style=flp II=1
      inputData = in.read();
  }

}


/**
 * \brief   1D Max Pool implementation for non binarized values on multiple images
 *
 * This function performes the maxpool for non binary inputs, and works with kernel and stride being equal 
 * 
 * \tparam ImgDim       Length of the Input Feature Map
 * \tparam PoolDim      Dimension of the Max Pool kernel
 * \tparam NumChannels  Number of Input Feature Maps
 * \tparam PE           Number of input rows (channels) computed in parallel
 * \tparam ActType      DataType of the input activation (as used in the comparison)
 * \tparam min_value    Minimum value possible with the given ActType, used to initialize the value before the comparison
 * 
 * \param in            Input stream
 * \param out           Output stream
 * \param numReps       Number of time the function has to be repeatedly executed (e.g. number of images)
 *
 */
template<unsigned int ImgDim, unsigned int PoolDim, unsigned int NumChannels, unsigned int PE,
        unsigned int OutputSize, typename ActType, int min_value
        >
void StreamingMaxPool_Precision_Batch_1d(hls::stream<ap_uint<PE*ActType::width> > & in,
        hls::stream<ap_uint<PE*ActType::width> > & out, unsigned int numReps) {
#pragma HLS INLINE
  for (unsigned int rep = 0; rep < numReps; rep++) {
    StreamingMaxPool_Precision_1d<ImgDim, PoolDim, NumChannels, PE, OutputSize,
    ActType, min_value>
      (in, out);
  }
}


/**
 * \brief   ReLU for fixed-point or integer; can accept a bias at input, which it removes
 *
 * \tparam ImgDim       Width and Heigth of the Input Feature Map (assumed square)
 * \tparam NumChannels  Number of Input Feature Maps
 * \tparam ActType      DataType of the input activation (as used in the comparison)
 * \tparam PECount      PE parallelism to apply ReLU
 * \tparam offset       Offset to be subtracted before applying ReLU
 * 
 * \param in            Input stream
 * \param out           Output stream
 * \param numReps       Number of time the function has to be repeatedly executed (e.g. number of images)
 *
 */
template<
        unsigned int ImgDim,            
    unsigned int NumChannels,  
        typename ActType,           
        unsigned int PECount,
    int offset = 0>
void ReLU_Batch(hls::stream<ap_uint<PECount * ActType::width> > & in,
        hls::stream<ap_uint<PECount * ActType::width> > & out, const unsigned int numReps) {

    ap_uint<PECount * ActType::width> thin;
    ap_uint<PECount * ActType::width> thout;
    
    //call to thresholding library function
    for(unsigned int reps=0; reps<numReps; reps++){
        for(unsigned int pixel=0; pixel<ImgDim*ImgDim; pixel++){
      for(unsigned int fold=0; fold<NumChannels/PECount; fold++){
#pragma HLS pipeline style=flp II=1
        thin = in.read();
        for(unsigned int pe=0; pe<PECount; pe++){
        #pragma HLS UNROLL
          // Threshold and assign to right bits of output buffers
          unsigned int lowBit = pe * ActType::width;
          unsigned int highBit = (pe+1) * ActType::width - 1;
          ActType val = thin(highBit,lowBit);
          ActType result;
          if(val < offset)
                  result = 0;
          else
                  result = val - offset;
          thout(highBit, lowBit) = result;
        }    
        out.write(thout);
      }
        }
    }
}

/**
 * \brief   Accumulate-pool - like average pooling over the whole frame, but without the division at end
 *
 * \tparam ImgDim       Width and Heigth of the Input Feature Map (assumed square)
 * \tparam NumChannels  Number of Input Feature Maps
 * \tparam ActType      DataType of the input activation (as used in the comparison)
 * \tparam PECount      PE parallelism to apply ReLU
 * \tparam AccType      Datatype of the accumulation (e.g. output)
 * 
 * \param in            Input stream
 * \param out           Output stream
 * \param numReps       Number of time the function has to be repeatedly executed (e.g. number of images)
 *
 */
template<
    unsigned int ImgDim,     
        unsigned int NumChannels,       
        typename ActType,           
        unsigned int PECount,      
        typename AccType>
void AccPool_Batch(hls::stream<ap_uint<PECount * ActType::width> > & in,
        hls::stream<ap_uint<PECount * AccType::width> > & out, const unsigned int numReps) {
    ap_uint<PECount * ActType::width> thin;
  ap_uint<PECount * AccType::width> accumulators[NumChannels/PECount];
<<<<<<< HEAD
#pragma HLS BIND_STORAGE variable=accumulators type=RAM_2P impl=LUTRAM
        
=======
#pragma HLS bind_storage variable=accumulators type=RAM_2P impl=LUTRAM

>>>>>>> df24462c
    //call to thresholding library function
    for(unsigned int reps=0; reps<numReps; reps++){
        for(unsigned int pixel=0; pixel<ImgDim*ImgDim; pixel++){
      for(unsigned int fold=0; fold<NumChannels/PECount; fold++){
#pragma HLS pipeline style=flp II=1
        thin = in.read();
        ap_uint<PECount * AccType::width> accbank = accumulators[fold];
        for(unsigned int pe=0; pe<PECount; pe++){
        #pragma HLS UNROLL
          // Threshold and assign to right bits of output buffers
          unsigned int lowBit = pe * ActType::width;
          unsigned int highBit = (pe+1) * ActType::width - 1;
          ActType val = thin((pe+1) * ActType::width - 1,pe * ActType::width);
          AccType acc = accbank((pe+1) * AccType::width - 1,pe * AccType::width);
          AccType result;
          if(pixel == 0)
                  result = val;
          else
                  result = val+acc;
          accbank((pe+1) * AccType::width - 1,pe * AccType::width) = result;
        }
        accumulators[fold] = accbank;     
      }
        }
    for (unsigned int fold = 0; fold < NumChannels / PECount; fold++)
    {
      out.write(accumulators[fold]);
    }
    }
}



/**
 * \brief   LabelSelect_Batch - returns labels of top-NumTop in stream
 *
 * \tparam NumClasses   Number of classes of the dataset
 * \tparam PECount      Number of inputs to be processed in parallel
 * \tparam NumTop       Number of top classes to be selected in output
 * \tparam In_T         Datatype of the input
 * \tparam Out_T        Datatype of the output
 * 
 * \param in            Input stream
 * \param out           Output stream
 * \param numReps       Number of times the function has to be repeatedly executed (e.g. number of images)
 *
 */

template<
    // tensor size parameters
    unsigned int NumClasses,
    unsigned int PECount,
    unsigned int NumTop,
    typename In_T,
    typename Out_T>
void LabelSelect_Batch(hls::stream<ap_uint<PECount * In_T::width> > & in,
        hls::stream<Out_T> & out, const unsigned int numReps) {

  // Check that classes, aka. labels / indeces, can be encoded as non-negative outputs
  static_assert(clog2(NumClasses) <= Out_T::width - Out_T::sign_flag, "");
  static In_T const  In_T_MIN_VAL = (In_T(-1)<0)? 1<<(In_T::width-1) : 0;

  // Array of encountered top values
  //  - maintains topval[i] <= topval[i+1]
  //  - keeps in alignment with toplabels
  In_T topval[NumTop];
#pragma HLS ARRAY_PARTITION variable=topval complete dim=1
  Out_T toplabels[NumTop];
#pragma HLS ARRAY_PARTITION variable=toplabels complete dim=1

  for(unsigned int reps=0; reps<numReps; reps++){
    unsigned int idx = 0;
    for(unsigned int topx=0; topx<NumTop; topx++){
#pragma HLS UNROLL
      topval   [topx] = In_T_MIN_VAL;
      toplabels[topx] = 0;
    }
    for(unsigned int block=0; block<(NumClasses/PECount); block++){
#pragma HLS pipeline style=flp II=1
      ap_uint<PECount * In_T::width> const  inval = in.read();
      for(unsigned int elem=0; elem<PECount; elem++){
#pragma HLS UNROLL
        // Extract individual input
        unsigned const  lowBit = elem * In_T::width;
        unsigned const  highBit = (elem+1) * In_T::width - 1;
        In_T const  val = inval(highBit,lowBit);

        // Compare input against all current tops
        bool  cmp[NumTop+1];
        for(unsigned  i = 0; i < NumTop; i++) {
#pragma HLS UNROLL
          cmp[i] = val > topval[i];
        }
        cmp[NumTop] = false;

        // Shift input into top array at the highest index where it is greater
        for(unsigned  i = 0; i < NumTop; i++) {
#pragma HLS UNROLL
          if(cmp[i]) {
            if(cmp[i+1]) {
              // Shift
              topval   [i] = topval   [i+1];
              toplabels[i] = toplabels[i+1];
            }
            else {
              // Insert
              topval   [i] = val;
              toplabels[i] = idx;
            }
          }
        }
        idx++;
      }
    }

    // Output - index of highest value first
    for(unsigned int topx = 0; topx < NumTop; topx++){
      out.write(toplabels[NumTop - topx - 1]);
    }
  }
}


/**
 * \brief Pool_batch function
 *
 * The function performs a generic pool function (defined in pool.hpp) and works in conjuction 
 * with a sliding window unit performing im2col on the input data, allowing 
 * generic kernel and stride values
 *
 * \tparam Channels   Number of channels in the pool layer
 * \tparam PE         Number of channels in the pool layer computed in parallel
 * \tparam TotalK     Total kernel size of pooling (e.g. 3x3=9)
 * \tparam TSrcI      DataType of the input value (Slice)
 * \tparam TDstI      DataType of the output value (Slice)
 * \tparam TI         DataType of the input stream - safely deducible from the paramaters
 * \tparam TO         DataType of the output stream - safely deducible from the paramaters
 * \tparam TA         DataType of the function class (e.g. Max, Avg, Sum) - safely deducible from the paramaters
 *
 * \param in          Input stream
 * \param out         Output stream
 * \param function    Function class in the pool (Max, Avg, Sum)
 * \param reps        Number of time the function has to be repeatedly executed (e.g. number of images)
 */
template<
  unsigned Channels, unsigned PE, unsigned TotalK,
  typename TSrcI = Identity,typename TDstI = Identity,
  typename TI, typename TO, typename TA
>
void Pool_batch(hls::stream<TI> &in,
                  hls::stream<TO> &out,
                  TA  const &function,
                  int const  reps) {

  unsigned const  NF = Channels / PE;
  unsigned const  SF = TotalK;

  decltype(function.init())  accu[PE];
#pragma HLS ARRAY_PARTITION variable=accu complete dim=0
  unsigned  nf   = 0;
  unsigned  sf   = 0;
  unsigned const TOTAL_FOLD = NF * SF ;
  // everything merged into a common iteration space (one "big" loop instead
  // of smaller nested loops) to get the pipelining the way we want
  for(unsigned  i = 0; i < reps * TOTAL_FOLD; i++) {
#pragma HLS pipeline style=flp II=1
    TI  pixel_slice;
    pixel_slice = in.read();

    // Threshold Initialisation
    if(sf == 0) {
      for(unsigned  pe = 0; pe < PE; pe++) {
#pragma HLS UNROLL
        accu[pe] = function.init();
      }
    }

    auto const  slice_channels = TSrcI()(pixel_slice,0);
    for(unsigned  pe = 0; pe < PE; pe++) {
#pragma HLS UNROLL
        accu[pe] = function.pool(slice_channels(pe,0), accu[pe]);
    }

    // keep track of which folded synapse/neuron we are processing
    if(++sf == SF) {
      // produce output and clear accumulators
      auto  outElem = TDstI().template operator()<TO>();
      for(unsigned  pe = 0; pe < PE; pe++) {
#pragma HLS UNROLL
          outElem(pe,0,1) = function.activate(accu[pe]); //
      }
      out.write(outElem);
      // next folded neuron or image
      sf = 0;
    }
  }
}

#endif<|MERGE_RESOLUTION|>--- conflicted
+++ resolved
@@ -413,13 +413,8 @@
         hls::stream<ap_uint<PECount * AccType::width> > & out, const unsigned int numReps) {
     ap_uint<PECount * ActType::width> thin;
   ap_uint<PECount * AccType::width> accumulators[NumChannels/PECount];
-<<<<<<< HEAD
-#pragma HLS BIND_STORAGE variable=accumulators type=RAM_2P impl=LUTRAM
-        
-=======
 #pragma HLS bind_storage variable=accumulators type=RAM_2P impl=LUTRAM
 
->>>>>>> df24462c
     //call to thresholding library function
     for(unsigned int reps=0; reps<numReps; reps++){
         for(unsigned int pixel=0; pixel<ImgDim*ImgDim; pixel++){
